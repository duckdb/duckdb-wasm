--- conflicted
+++ resolved
@@ -36,11 +36,7 @@
 
 ## DuckDB and DuckDB-Wasm
 
-<<<<<<< HEAD
-DuckDB-Wasm is currently based on DuckDB v1.4-andium branch.
-=======
-DuckDB-Wasm is currently based on DuckDB v1.3.2.
->>>>>>> 7a914dcc
+DuckDB-Wasm is currently based on DuckDB v1.4.0.
 
 Relevant differences:
 * HTTP stack is different between native and Wasm versions of DuckDB. Most relevant are:
