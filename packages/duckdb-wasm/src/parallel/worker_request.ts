import { CSVInsertOptions, JSONInsertOptions, ArrowInsertOptions } from '../bindings/insert_options';
import { LogEntryVariant } from '../log';
import { ScriptTokens } from '../bindings/tokens';
import { FileStatistics } from '../bindings/file_stats';
import { DuckDBConfig } from '../bindings/config';
import { WebFile } from '../bindings/web_file';
import { InstantiationProgress } from '../bindings/progress';

export type ConnectionID = number;
export type StatementID = number;

export enum WorkerRequestType {
    CANCEL_PENDING_QUERY = 'CANCEL_PENDING_QUERY',
    CLOSE_PREPARED = 'CLOSE_PREPARED',
    COLLECT_FILE_STATISTICS = 'COLLECT_FILE_STATISTICS',
    CONNECT = 'CONNECT',
    COPY_FILE_TO_BUFFER = 'COPY_FILE_TO_BUFFER',
    COPY_FILE_TO_PATH = 'COPY_FILE_TO_PATH',
    CREATE_PREPARED = 'CREATE_PREPARED',
    DISCONNECT = 'DISCONNECT',
    DROP_FILE = 'DROP_FILE',
    DROP_FILES = 'DROP_FILES',
    EXPORT_FILE_STATISTICS = 'EXPORT_FILE_STATISTICS',
    FETCH_QUERY_RESULTS = 'FETCH_QUERY_RESULTS',
    FLUSH_FILES = 'FLUSH_FILES',
    GET_FEATURE_FLAGS = 'GET_FEATURE_FLAGS',
    GET_TABLE_NAMES = 'GET_TABLE_NAMES',
    GET_VERSION = 'GET_VERSION',
    GLOB_FILE_INFOS = 'GLOB_FILE_INFOS',
    INSERT_ARROW_FROM_IPC_STREAM = 'INSERT_ARROW_FROM_IPC_STREAM',
    INSERT_CSV_FROM_PATH = 'IMPORT_CSV_FROM_PATH',
    INSERT_JSON_FROM_PATH = 'IMPORT_JSON_FROM_PATH',
    INSTANTIATE = 'INSTANTIATE',
    OPEN = 'OPEN',
    PING = 'PING',
    POLL_PENDING_QUERY = 'POLL_PENDING_QUERY',
    REGISTER_FILE_BUFFER = 'REGISTER_FILE_BUFFER',
    REGISTER_FILE_HANDLE = 'REGISTER_FILE_HANDLE',
    REGISTER_FILE_URL = 'REGISTER_FILE_URL',
    RESET = 'RESET',
    RUN_PREPARED = 'RUN_PREPARED',
    RUN_QUERY = 'RUN_QUERY',
    SEND_PREPARED = 'SEND_PREPARED',
<<<<<<< HEAD
    SEND_QUERY = 'SEND_QUERY',
    CANCEL_QUERY = 'CANCEL_QUERY',
    START_PENDING_QUERY = 'START_PENDING_QUERY',
=======
>>>>>>> cde1e027
    START_PENDING_QUERY = 'START_PENDING_QUERY',
    TOKENIZE = 'TOKENIZE',
}

export enum WorkerResponseType {
    CONNECTION_INFO = 'CONNECTION_INFO',
    ERROR = 'ERROR',
    FEATURE_FLAGS = 'FEATURE_FLAGS',
    FILE_BUFFER = 'FILE_BUFFER',
    FILE_INFOS = 'FILE_INFOS',
    FILE_SIZE = 'FILE_SIZE',
    FILE_STATISTICS = 'FILE_STATISTICS',
    INSTANTIATE_PROGRESS = 'INSTANTIATE_PROGRESS',
    LOG = 'LOG',
    OK = 'OK',
    PREPARED_STATEMENT_ID = 'PREPARED_STATEMENT_ID',
    QUERY_PLAN = 'QUERY_PLAN',
    QUERY_RESULT = 'QUERY_RESULT',
    QUERY_RESULT_CHUNK = 'QUERY_RESULT_CHUNK',
    QUERY_RESULT_HEADER = 'QUERY_RESULT_HEADER',
    QUERY_RESULT_HEADER_OR_NULL = 'QUERY_RESULT_HEADER_OR_NULL',
    REGISTERED_FILE = 'REGISTERED_FILE',
    SCRIPT_TOKENS = 'SCRIPT_TOKENS',
    SUCCESS = 'SUCCESS',
    TABLE_NAMES = 'TABLE_NAMES',
    VERSION_STRING = 'VERSION_STRING',
}

export type WorkerRequest<T, P> = {
    readonly messageId: number;
    readonly type: T;
    readonly data: P;
};

export type WorkerResponse<T, P> = {
    readonly messageId: number;
    readonly requestId: number;
    readonly type: T;
    readonly data: P;
};

export type WorkerTaskReturnType<T extends WorkerTaskVariant> = T extends WorkerTask<any, any, infer P> ? P : never;

export class WorkerTask<T, D, P> {
    readonly type: T;
    readonly data: D;
    promise: Promise<P>;
    promiseResolver: (value: P | PromiseLike<P>) => void = () => { };
    promiseRejecter: (value: any) => void = () => { };

    constructor(type: T, data: D) {
        this.type = type;
        this.data = data;
        this.promise = new Promise<P>(
            (resolve: (value: P | PromiseLike<P>) => void, reject: (reason?: void) => void) => {
                this.promiseResolver = resolve;
                this.promiseRejecter = reject;
            },
        );
    }
}

export type WorkerRequestVariant =
    | WorkerRequest<WorkerRequestType.CLOSE_PREPARED, [ConnectionID, StatementID]>
    | WorkerRequest<WorkerRequestType.CANCEL_PENDING_QUERY, number>
    | WorkerRequest<WorkerRequestType.COLLECT_FILE_STATISTICS, [string, boolean]>
    | WorkerRequest<WorkerRequestType.CONNECT, null>
    | WorkerRequest<WorkerRequestType.COPY_FILE_TO_BUFFER, string>
    | WorkerRequest<WorkerRequestType.COPY_FILE_TO_PATH, [string, string]>
    | WorkerRequest<WorkerRequestType.CREATE_PREPARED, [ConnectionID, string]>
    | WorkerRequest<WorkerRequestType.DISCONNECT, number>
    | WorkerRequest<WorkerRequestType.DROP_FILE, string>
    | WorkerRequest<WorkerRequestType.DROP_FILES, null>
    | WorkerRequest<WorkerRequestType.EXPORT_FILE_STATISTICS, string>
    | WorkerRequest<WorkerRequestType.FETCH_QUERY_RESULTS, number>
    | WorkerRequest<WorkerRequestType.FLUSH_FILES, null>
    | WorkerRequest<WorkerRequestType.GET_FEATURE_FLAGS, null>
    | WorkerRequest<WorkerRequestType.GET_TABLE_NAMES, [number, string]>
    | WorkerRequest<WorkerRequestType.GET_VERSION, null>
    | WorkerRequest<WorkerRequestType.GLOB_FILE_INFOS, string>
    | WorkerRequest<
        WorkerRequestType.INSERT_ARROW_FROM_IPC_STREAM,
        [number, Uint8Array, ArrowInsertOptions | undefined]
    >
    | WorkerRequest<WorkerRequestType.INSERT_CSV_FROM_PATH, [number, string, CSVInsertOptions]>
    | WorkerRequest<WorkerRequestType.INSERT_JSON_FROM_PATH, [number, string, JSONInsertOptions]>
    | WorkerRequest<WorkerRequestType.INSTANTIATE, [string, string | null]>
    | WorkerRequest<WorkerRequestType.OPEN, DuckDBConfig>
    | WorkerRequest<WorkerRequestType.PING, null>
    | WorkerRequest<WorkerRequestType.POLL_PENDING_QUERY, number>
    | WorkerRequest<WorkerRequestType.REGISTER_FILE_BUFFER, [string, Uint8Array]>
    | WorkerRequest<WorkerRequestType.REGISTER_FILE_HANDLE, [string, any]>
    | WorkerRequest<WorkerRequestType.REGISTER_FILE_URL, [string, string]>
    | WorkerRequest<WorkerRequestType.RESET, null>
    | WorkerRequest<WorkerRequestType.RUN_PREPARED, [number, number, any[]]>
    | WorkerRequest<WorkerRequestType.RUN_QUERY, [number, string]>
    | WorkerRequest<WorkerRequestType.SEND_PREPARED, [number, number, any[]]>
    | WorkerRequest<WorkerRequestType.START_PENDING_QUERY, [number, string]>
    | WorkerRequest<WorkerRequestType.TOKENIZE, string>;

export type WorkerResponseVariant =
    | WorkerResponse<WorkerResponseType.CONNECTION_INFO, number>
    | WorkerResponse<WorkerResponseType.ERROR, any>
    | WorkerResponse<WorkerResponseType.FEATURE_FLAGS, number>
    | WorkerResponse<WorkerResponseType.FILE_BUFFER, Uint8Array>
    | WorkerResponse<WorkerResponseType.FILE_INFOS, WebFile[]>
    | WorkerResponse<WorkerResponseType.FILE_SIZE, number>
    | WorkerResponse<WorkerResponseType.FILE_STATISTICS, FileStatistics>
    | WorkerResponse<WorkerResponseType.INSTANTIATE_PROGRESS, InstantiationProgress>
    | WorkerResponse<WorkerResponseType.LOG, LogEntryVariant>
    | WorkerResponse<WorkerResponseType.OK, null>
    | WorkerResponse<WorkerResponseType.PREPARED_STATEMENT_ID, number>
    | WorkerResponse<WorkerResponseType.QUERY_PLAN, Uint8Array>
    | WorkerResponse<WorkerResponseType.QUERY_RESULT, Uint8Array>
    | WorkerResponse<WorkerResponseType.QUERY_RESULT_CHUNK, Uint8Array>
    | WorkerResponse<WorkerResponseType.QUERY_RESULT_HEADER, Uint8Array>
    | WorkerResponse<WorkerResponseType.QUERY_RESULT_HEADER_OR_NULL, Uint8Array | null>
    | WorkerResponse<WorkerResponseType.SCRIPT_TOKENS, ScriptTokens>
    | WorkerResponse<WorkerResponseType.SUCCESS, boolean>
    | WorkerResponse<WorkerResponseType.TABLE_NAMES, string[]>
    | WorkerResponse<WorkerResponseType.VERSION_STRING, string>;

export type WorkerTaskVariant =
    | WorkerTask<WorkerRequestType.COLLECT_FILE_STATISTICS, [string, boolean], null>
    | WorkerTask<WorkerRequestType.CLOSE_PREPARED, [number, number], null>
    | WorkerTask<WorkerRequestType.CONNECT, null, ConnectionID>
    | WorkerTask<WorkerRequestType.COPY_FILE_TO_BUFFER, string, Uint8Array>
    | WorkerTask<WorkerRequestType.COPY_FILE_TO_PATH, [string, string], null>
    | WorkerTask<WorkerRequestType.CREATE_PREPARED, [number, string], number>
    | WorkerTask<WorkerRequestType.DISCONNECT, ConnectionID, null>
    | WorkerTask<WorkerRequestType.DROP_FILE, string, null>
    | WorkerTask<WorkerRequestType.DROP_FILES, null, null>
    | WorkerTask<WorkerRequestType.EXPORT_FILE_STATISTICS, string, FileStatistics>
    | WorkerTask<WorkerRequestType.FETCH_QUERY_RESULTS, ConnectionID, Uint8Array>
    | WorkerTask<WorkerRequestType.FLUSH_FILES, null, null>
    | WorkerTask<WorkerRequestType.GET_FEATURE_FLAGS, null, number>
    | WorkerTask<WorkerRequestType.GET_TABLE_NAMES, [number, string], string[]>
    | WorkerTask<WorkerRequestType.GET_VERSION, null, string>
    | WorkerTask<
        WorkerRequestType.INSERT_ARROW_FROM_IPC_STREAM,
        [number, Uint8Array, ArrowInsertOptions | undefined],
        null
    >
    | WorkerTask<WorkerRequestType.INSERT_CSV_FROM_PATH, [number, string, CSVInsertOptions], null>
    | WorkerTask<WorkerRequestType.INSERT_JSON_FROM_PATH, [number, string, JSONInsertOptions], null>
    | WorkerTask<WorkerRequestType.INSTANTIATE, [string, string | null], null>
    | WorkerTask<WorkerRequestType.OPEN, DuckDBConfig, null>
    | WorkerTask<WorkerRequestType.PING, null, null>
    | WorkerTask<WorkerRequestType.REGISTER_FILE_BUFFER, [string, Uint8Array], null>
    | WorkerTask<WorkerRequestType.REGISTER_FILE_HANDLE, [string, any], null>
    | WorkerTask<WorkerRequestType.REGISTER_FILE_URL, [string, string], null>
    | WorkerTask<WorkerRequestType.GLOB_FILE_INFOS, string, WebFile[]>
    | WorkerTask<WorkerRequestType.RESET, null, null>
    | WorkerTask<WorkerRequestType.RUN_PREPARED, [number, number, any[]], Uint8Array>
    | WorkerTask<WorkerRequestType.RUN_QUERY, [ConnectionID, string], Uint8Array>
    | WorkerTask<WorkerRequestType.SEND_PREPARED, [number, number, any[]], Uint8Array>
<<<<<<< HEAD
    | WorkerTask<WorkerRequestType.SEND_QUERY, [ConnectionID, string], Uint8Array>
    | WorkerTask<WorkerRequestType.CANCEL_QUERY, [ConnectionID], null>
    | WorkerTask<WorkerRequestType.START_PENDING_QUERY, [ConnectionID, string], Uint8Array | null>
    | WorkerTask<WorkerRequestType.POLL_PENDING_QUERY, ConnectionID, Uint8Array | null>
    | WorkerTask<WorkerRequestType.CANCEL_PENDING_QUERY, ConnectionID, boolean>
=======
>>>>>>> cde1e027
    | WorkerTask<WorkerRequestType.START_PENDING_QUERY, [ConnectionID, string], Uint8Array | null>
    | WorkerTask<WorkerRequestType.POLL_PENDING_QUERY, ConnectionID, Uint8Array | null>
    | WorkerTask<WorkerRequestType.CANCEL_PENDING_QUERY, ConnectionID, boolean>
    | WorkerTask<WorkerRequestType.TOKENIZE, string, ScriptTokens>;<|MERGE_RESOLUTION|>--- conflicted
+++ resolved
@@ -41,12 +41,6 @@
     RUN_PREPARED = 'RUN_PREPARED',
     RUN_QUERY = 'RUN_QUERY',
     SEND_PREPARED = 'SEND_PREPARED',
-<<<<<<< HEAD
-    SEND_QUERY = 'SEND_QUERY',
-    CANCEL_QUERY = 'CANCEL_QUERY',
-    START_PENDING_QUERY = 'START_PENDING_QUERY',
-=======
->>>>>>> cde1e027
     START_PENDING_QUERY = 'START_PENDING_QUERY',
     TOKENIZE = 'TOKENIZE',
 }
@@ -94,8 +88,8 @@
     readonly type: T;
     readonly data: D;
     promise: Promise<P>;
-    promiseResolver: (value: P | PromiseLike<P>) => void = () => { };
-    promiseRejecter: (value: any) => void = () => { };
+    promiseResolver: (value: P | PromiseLike<P>) => void = () => {};
+    promiseRejecter: (value: any) => void = () => {};
 
     constructor(type: T, data: D) {
         this.type = type;
@@ -128,9 +122,9 @@
     | WorkerRequest<WorkerRequestType.GET_VERSION, null>
     | WorkerRequest<WorkerRequestType.GLOB_FILE_INFOS, string>
     | WorkerRequest<
-        WorkerRequestType.INSERT_ARROW_FROM_IPC_STREAM,
-        [number, Uint8Array, ArrowInsertOptions | undefined]
-    >
+          WorkerRequestType.INSERT_ARROW_FROM_IPC_STREAM,
+          [number, Uint8Array, ArrowInsertOptions | undefined]
+      >
     | WorkerRequest<WorkerRequestType.INSERT_CSV_FROM_PATH, [number, string, CSVInsertOptions]>
     | WorkerRequest<WorkerRequestType.INSERT_JSON_FROM_PATH, [number, string, JSONInsertOptions]>
     | WorkerRequest<WorkerRequestType.INSTANTIATE, [string, string | null]>
@@ -186,10 +180,10 @@
     | WorkerTask<WorkerRequestType.GET_TABLE_NAMES, [number, string], string[]>
     | WorkerTask<WorkerRequestType.GET_VERSION, null, string>
     | WorkerTask<
-        WorkerRequestType.INSERT_ARROW_FROM_IPC_STREAM,
-        [number, Uint8Array, ArrowInsertOptions | undefined],
-        null
-    >
+          WorkerRequestType.INSERT_ARROW_FROM_IPC_STREAM,
+          [number, Uint8Array, ArrowInsertOptions | undefined],
+          null
+      >
     | WorkerTask<WorkerRequestType.INSERT_CSV_FROM_PATH, [number, string, CSVInsertOptions], null>
     | WorkerTask<WorkerRequestType.INSERT_JSON_FROM_PATH, [number, string, JSONInsertOptions], null>
     | WorkerTask<WorkerRequestType.INSTANTIATE, [string, string | null], null>
@@ -203,14 +197,6 @@
     | WorkerTask<WorkerRequestType.RUN_PREPARED, [number, number, any[]], Uint8Array>
     | WorkerTask<WorkerRequestType.RUN_QUERY, [ConnectionID, string], Uint8Array>
     | WorkerTask<WorkerRequestType.SEND_PREPARED, [number, number, any[]], Uint8Array>
-<<<<<<< HEAD
-    | WorkerTask<WorkerRequestType.SEND_QUERY, [ConnectionID, string], Uint8Array>
-    | WorkerTask<WorkerRequestType.CANCEL_QUERY, [ConnectionID], null>
-    | WorkerTask<WorkerRequestType.START_PENDING_QUERY, [ConnectionID, string], Uint8Array | null>
-    | WorkerTask<WorkerRequestType.POLL_PENDING_QUERY, ConnectionID, Uint8Array | null>
-    | WorkerTask<WorkerRequestType.CANCEL_PENDING_QUERY, ConnectionID, boolean>
-=======
->>>>>>> cde1e027
     | WorkerTask<WorkerRequestType.START_PENDING_QUERY, [ConnectionID, string], Uint8Array | null>
     | WorkerTask<WorkerRequestType.POLL_PENDING_QUERY, ConnectionID, Uint8Array | null>
     | WorkerTask<WorkerRequestType.CANCEL_PENDING_QUERY, ConnectionID, boolean>
