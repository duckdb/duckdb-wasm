import { DuckDBBindings } from '../bindings';
import { WorkerResponseVariant, WorkerRequestVariant, WorkerRequestType, WorkerResponseType } from './worker_request';
import { Logger, LogEntryVariant } from '../log';
import { InstantiationProgress } from '../bindings/progress';

export abstract class AsyncDuckDBDispatcher implements Logger {
    /** The bindings */
    protected _bindings: DuckDBBindings | null = null;
    /** The next message id */
    protected _nextMessageId = 0;

    /** Instantiate the wasm module */
    protected abstract instantiate(
        mainModule: string,
        pthreadWorker: string | null,
        progress: (p: InstantiationProgress) => void,
    ): Promise<DuckDBBindings>;
    /** Post a response to the main thread */
    protected abstract postMessage(response: WorkerResponseVariant, transfer: ArrayBuffer[]): void;

    /** Send log entry to the main thread */
    public log(entry: LogEntryVariant): void {
        this.postMessage(
            {
                messageId: this._nextMessageId++,
                requestId: 0,
                type: WorkerResponseType.LOG,
                data: entry,
            },
            [],
        );
    }

    /** Send plain OK without further data */
    protected sendOK(request: WorkerRequestVariant): void {
        this.postMessage(
            {
                messageId: this._nextMessageId++,
                requestId: request.messageId,
                type: WorkerResponseType.OK,
                data: null,
            },
            [],
        );
    }

    /** Fail with an error */
    protected failWith(request: WorkerRequestVariant, e: Error): void {
        // Workaround for Firefox not being able to perform structured-clone on Native Errors
        // https://bugzilla.mozilla.org/show_bug.cgi?id=1556604
        const obj: any = {
            name: e.name,
            message: e.message,
            stack: e.stack || undefined,
        };
        this.postMessage(
            {
                messageId: this._nextMessageId++,
                requestId: request.messageId,
                type: WorkerResponseType.ERROR,
                data: obj,
            },
            [],
        );
        return;
    }

    /** Process a request from the main thread */
    public async onMessage(request: WorkerRequestVariant): Promise<void> {
        // First process those requests that don't need bindings
        switch (request.type) {
            case WorkerRequestType.PING:
                this.sendOK(request);
                return;
            case WorkerRequestType.INSTANTIATE:
                if (this._bindings != null) {
                    this.failWith(request, new Error('duckdb already initialized'));
                }
                try {
                    this._bindings = await this.instantiate(request.data[0], request.data[1], p => {
                        this.postMessage(
                            {
                                messageId: this._nextMessageId++,
                                requestId: request.messageId,
                                type: WorkerResponseType.INSTANTIATE_PROGRESS,
                                data: p,
                            },
                            [],
                        );
                    });
                    this.sendOK(request);
                } catch (e: any) {
                    this._bindings = null;
                    this.failWith(request, e);
                }
                return;
            default:
                break;
        }

        // Bindings not initialized?
        if (!this._bindings) {
            return this.failWith(request, new Error('duckdb is not initialized'));
        }

        // Catch every exception and forward it as error message to the main thread
        try {
            switch (request.type) {
                case WorkerRequestType.GET_VERSION:
                    this.postMessage(
                        {
                            messageId: this._nextMessageId++,
                            requestId: request.messageId,
                            type: WorkerResponseType.VERSION_STRING,
                            data: this._bindings.getVersion(),
                        },
                        [],
                    );
                    break;
                case WorkerRequestType.GET_FEATURE_FLAGS:
                    this.postMessage(
                        {
                            messageId: this._nextMessageId++,
                            requestId: request.messageId,
                            type: WorkerResponseType.FEATURE_FLAGS,
                            data: this._bindings.getFeatureFlags(),
                        },
                        [],
                    );
                    break;
                case WorkerRequestType.RESET:
                    this._bindings.reset();
                    this.sendOK(request);
                    break;

                case WorkerRequestType.OPEN:
                    this._bindings.open(request.data);
                    this.sendOK(request);
                    break;
                case WorkerRequestType.DROP_FILE:
                    this._bindings.dropFile(request.data);
                    this.sendOK(request);
                    break;
                case WorkerRequestType.DROP_FILES:
                    this._bindings.dropFiles();
                    this.sendOK(request);
                    break;
                case WorkerRequestType.FLUSH_FILES:
                    this._bindings.flushFiles();
                    this.sendOK(request);
                    break;
                case WorkerRequestType.CONNECT: {
                    const conn = this._bindings.connect();
                    this.postMessage(
                        {
                            messageId: this._nextMessageId++,
                            requestId: request.messageId,
                            type: WorkerResponseType.CONNECTION_INFO,
                            data: conn.useUnsafe((_, c) => c),
                        },
                        [],
                    );
                    break;
                }
                case WorkerRequestType.DISCONNECT:
                    this._bindings.disconnect(request.data);
                    this.sendOK(request);
                    break;
                case WorkerRequestType.CREATE_PREPARED: {
                    const result = this._bindings.createPrepared(request.data[0], request.data[1]);
                    this.postMessage(
                        {
                            messageId: this._nextMessageId++,
                            requestId: request.messageId,
                            type: WorkerResponseType.PREPARED_STATEMENT_ID,
                            data: result,
                        },
                        [],
                    );
                    break;
                }
                case WorkerRequestType.CLOSE_PREPARED: {
                    this._bindings.closePrepared(request.data[0], request.data[1]);
                    this.sendOK(request);
                    break;
                }
                case WorkerRequestType.RUN_PREPARED: {
                    const result = this._bindings.runPrepared(request.data[0], request.data[1], request.data[2]);
                    this.postMessage(
                        {
                            messageId: this._nextMessageId++,
                            requestId: request.messageId,
                            type: WorkerResponseType.QUERY_RESULT,
                            data: result,
                        },
                        [result.buffer],
                    );
                    break;
                }
                case WorkerRequestType.RUN_QUERY: {
                    const result = this._bindings.runQuery(request.data[0], request.data[1]);
                    this.postMessage(
                        {
                            messageId: this._nextMessageId++,
                            requestId: request.messageId,
                            type: WorkerResponseType.QUERY_RESULT,
                            data: result,
                        },
                        [result.buffer],
                    );
                    break;
                }
                case WorkerRequestType.SEND_PREPARED: {
                    const result = this._bindings.sendPrepared(request.data[0], request.data[1], request.data[2]);
                    this.postMessage(
                        {
                            messageId: this._nextMessageId++,
                            requestId: request.messageId,
                            type: WorkerResponseType.QUERY_RESULT_HEADER,
                            data: result,
                        },
                        [result.buffer],
                    );
                    break;
                }
                case WorkerRequestType.START_PENDING_QUERY: {
                    const result = this._bindings.startPendingQuery(request.data[0], request.data[1]);
                    const transfer = [];
                    if (result) {
                        transfer.push(result.buffer);
                    }
                    this.postMessage(
                        {
                            messageId: this._nextMessageId++,
                            requestId: request.messageId,
                            type: WorkerResponseType.QUERY_RESULT_HEADER_OR_NULL,
                            data: result,
                        },
                        transfer,
<<<<<<< HEAD
=======
                    );
                    break;
                }
                case WorkerRequestType.POLL_PENDING_QUERY: {
                    const result = this._bindings.pollPendingQuery(request.data);
                    const transfer = [];
                    if (result) {
                        transfer.push(result.buffer);
                    }
                    this.postMessage(
                        {
                            messageId: this._nextMessageId++,
                            requestId: request.messageId,
                            type: WorkerResponseType.QUERY_RESULT_HEADER_OR_NULL,
                            data: result,
                        },
                        transfer,
                    );
                    break;
                }
                case WorkerRequestType.CANCEL_PENDING_QUERY: {
                    const result = this._bindings.cancelPendingQuery(request.data);
                    this.postMessage(
                        {
                            messageId: this._nextMessageId++,
                            requestId: request.messageId,
                            type: WorkerResponseType.SUCCESS,
                            data: result,
                        },
                        [],
>>>>>>> cde1e027
                    );
                    break;
                }
                case WorkerRequestType.POLL_PENDING_QUERY: {
                    const result = this._bindings.pollPendingQuery(request.data);
                    const transfer = [];
                    if (result) {
                        transfer.push(result.buffer);
                    }
                    this.postMessage(
                        {
                            messageId: this._nextMessageId++,
                            requestId: request.messageId,
                            type: WorkerResponseType.QUERY_RESULT_HEADER_OR_NULL,
                            data: result,
                        },
                        transfer,
                    );
                    break;
                }
                case WorkerRequestType.CANCEL_PENDING_QUERY: {
                    const result = this._bindings.cancelPendingQuery(request.data);
                    this.postMessage(
                        {
                            messageId: this._nextMessageId++,
                            requestId: request.messageId,
                            type: WorkerResponseType.SUCCESS,
                            data: result,
                        },
                        [],
                    );
                    break;
                }
                case WorkerRequestType.CANCEL_PENDING_QUERY: {
                    const result = this._bindings.cancelPendingQuery(request.data);
                    this.postMessage(
                        {
                            messageId: this._nextMessageId++,
                            requestId: request.messageId,
                            type: WorkerResponseType.SUCCESS,
                            data: result,
                        },
                        [],
                    );
                    break;
                }
                case WorkerRequestType.CANCEL_QUERY: {
                    this._bindings.cancelQuery(request.data[0]);
                    this.sendOK(request);
                    break;
                }
                case WorkerRequestType.FETCH_QUERY_RESULTS: {
                    const result = this._bindings.fetchQueryResults(request.data);
                    this.postMessage(
                        {
                            messageId: this._nextMessageId++,
                            requestId: request.messageId,
                            type: WorkerResponseType.QUERY_RESULT_CHUNK,
                            data: result,
                        },
                        [result.buffer],
                    );
                    break;
                }
                case WorkerRequestType.GET_TABLE_NAMES: {
                    const result = this._bindings.getTableNames(request.data[0], request.data[1]);
                    this.postMessage(
                        {
                            messageId: this._nextMessageId++,
                            requestId: request.messageId,
                            type: WorkerResponseType.TABLE_NAMES,
                            data: result,
                        },
                        [],
                    );
                    break;
                }
                case WorkerRequestType.GLOB_FILE_INFOS: {
                    const infos = this._bindings.globFiles(request.data);
                    this.postMessage(
                        {
                            messageId: this._nextMessageId++,
                            requestId: request.messageId,
                            type: WorkerResponseType.FILE_INFOS,
                            data: infos,
                        },
                        [],
                    );
                    break;
                }

                case WorkerRequestType.REGISTER_FILE_URL:
                    this._bindings.registerFileURL(request.data[0], request.data[1]);
                    this.sendOK(request);
                    break;

                case WorkerRequestType.REGISTER_FILE_BUFFER:
                    this._bindings.registerFileBuffer(request.data[0], request.data[1]);
                    this.sendOK(request);
                    break;

                case WorkerRequestType.REGISTER_FILE_HANDLE:
                    this._bindings.registerFileHandle(request.data[0], request.data[1]);
                    this.sendOK(request);
                    break;

                case WorkerRequestType.COPY_FILE_TO_PATH:
                    this._bindings.copyFileToPath(request.data[0], request.data[1]);
                    this.sendOK(request);
                    break;

                case WorkerRequestType.COPY_FILE_TO_BUFFER: {
                    const buffer = this._bindings.copyFileToBuffer(request.data);
                    this.postMessage(
                        {
                            messageId: this._nextMessageId++,
                            requestId: request.messageId,
                            type: WorkerResponseType.FILE_BUFFER,
                            data: buffer,
                        },
                        [],
                    );
                    break;
                }
                case WorkerRequestType.COLLECT_FILE_STATISTICS:
                    this._bindings.collectFileStatistics(request.data[0], request.data[1]);
                    this.sendOK(request);
                    break;

                case WorkerRequestType.EXPORT_FILE_STATISTICS: {
                    this.postMessage(
                        {
                            messageId: this._nextMessageId++,
                            requestId: request.messageId,
                            type: WorkerResponseType.FILE_STATISTICS,
                            data: this._bindings.exportFileStatistics(request.data),
                        },
                        [],
                    );
                    break;
                }
                case WorkerRequestType.INSERT_ARROW_FROM_IPC_STREAM: {
                    this._bindings.insertArrowFromIPCStream(request.data[0], request.data[1], request.data[2]);
                    this.sendOK(request);
                    break;
                }
                case WorkerRequestType.INSERT_CSV_FROM_PATH: {
                    this._bindings.insertCSVFromPath(request.data[0], request.data[1], request.data[2]);
                    this.sendOK(request);
                    break;
                }
                case WorkerRequestType.INSERT_JSON_FROM_PATH: {
                    this._bindings.insertJSONFromPath(request.data[0], request.data[1], request.data[2]);
                    this.sendOK(request);
                    break;
                }
                case WorkerRequestType.TOKENIZE: {
                    const result = this._bindings.tokenize(request.data);
                    this.postMessage(
                        {
                            messageId: this._nextMessageId++,
                            requestId: request.messageId,
                            type: WorkerResponseType.SCRIPT_TOKENS,
                            data: result,
                        },
                        [],
                    );
                    break;
                }
            }
        } catch (e: any) {
            return this.failWith(request, e);
        }
    }
}<|MERGE_RESOLUTION|>--- conflicted
+++ resolved
@@ -237,8 +237,6 @@
                             data: result,
                         },
                         transfer,
-<<<<<<< HEAD
-=======
                     );
                     break;
                 }
@@ -269,56 +267,7 @@
                             data: result,
                         },
                         [],
->>>>>>> cde1e027
-                    );
-                    break;
-                }
-                case WorkerRequestType.POLL_PENDING_QUERY: {
-                    const result = this._bindings.pollPendingQuery(request.data);
-                    const transfer = [];
-                    if (result) {
-                        transfer.push(result.buffer);
-                    }
-                    this.postMessage(
-                        {
-                            messageId: this._nextMessageId++,
-                            requestId: request.messageId,
-                            type: WorkerResponseType.QUERY_RESULT_HEADER_OR_NULL,
-                            data: result,
-                        },
-                        transfer,
-                    );
-                    break;
-                }
-                case WorkerRequestType.CANCEL_PENDING_QUERY: {
-                    const result = this._bindings.cancelPendingQuery(request.data);
-                    this.postMessage(
-                        {
-                            messageId: this._nextMessageId++,
-                            requestId: request.messageId,
-                            type: WorkerResponseType.SUCCESS,
-                            data: result,
-                        },
-                        [],
-                    );
-                    break;
-                }
-                case WorkerRequestType.CANCEL_PENDING_QUERY: {
-                    const result = this._bindings.cancelPendingQuery(request.data);
-                    this.postMessage(
-                        {
-                            messageId: this._nextMessageId++,
-                            requestId: request.messageId,
-                            type: WorkerResponseType.SUCCESS,
-                            data: result,
-                        },
-                        [],
-                    );
-                    break;
-                }
-                case WorkerRequestType.CANCEL_QUERY: {
-                    this._bindings.cancelQuery(request.data[0]);
-                    this.sendOK(request);
+                    );
                     break;
                 }
                 case WorkerRequestType.FETCH_QUERY_RESULTS: {
