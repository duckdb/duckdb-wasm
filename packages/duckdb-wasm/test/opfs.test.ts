import {
    AsyncDuckDB,
    AsyncDuckDBConnection,
    ConsoleLogger,
    DuckDBAccessMode,
    DuckDBBundle,
    DuckDBDataProtocol,
    LogLevel
} from '../src/';
import * as arrow from 'apache-arrow';

export function testOPFS(baseDir: string, bundle: () => DuckDBBundle): void {
    const logger = new ConsoleLogger(LogLevel.ERROR);

    let db: AsyncDuckDB;
    let conn: AsyncDuckDBConnection;

    beforeAll(async () => {
        removeFiles();
    });

    afterAll(async () => {
        if (conn) {
            await conn.close();
        }
        if (db) {
            await db.terminate();
        }
        await removeFiles();
    });

    beforeEach(async () => {
        await removeFiles();
        //
        const worker = new Worker(bundle().mainWorker!);
        db = new AsyncDuckDB(logger, worker);
        await db.instantiate(bundle().mainModule, bundle().pthreadWorker);
        await db.open({
            path: 'opfs://test.db',
            accessMode: DuckDBAccessMode.READ_WRITE
        });
        conn = await db.connect();
    });

    afterEach(async () => {
        if (conn) {
            await conn.close();
        }
        if (db) {
            await db.terminate();
        }
        await removeFiles();
    });

    describe('Load Data in OPFS', () => {
        it('Import Small Parquet file', async () => {
            await conn.send(`CREATE TABLE stu AS SELECT * FROM "${ baseDir }/uni/studenten.parquet"`);
            await conn.send(`CHECKPOINT;`);
            const result = await conn.send(`SELECT matrnr FROM stu;`);
            const batches = [];
            for await (const batch of result) {
                batches.push(batch);
            }
            const table = await new arrow.Table<{ cnt: arrow.Int }>(batches);
            expect(table.getChildAt(0)?.toArray()).toEqual(
                new Int32Array([24002, 25403, 26120, 26830, 27550, 28106, 29120, 29555]),
            );
        });

        it('Import Larget Parquet file', async () => {
            await conn.send(`CREATE TABLE lineitem AS SELECT * FROM "${ baseDir }/tpch/0_01/parquet/lineitem.parquet"`);
            await conn.send(`CHECKPOINT;`);
            const result = await conn.send(`SELECT count(*)::INTEGER as cnt FROM lineitem;`);
            const batches = [];
            for await (const batch of result) {
                batches.push(batch);
            }
            const table = await new arrow.Table<{ cnt: arrow.Int }>(batches);
            expect(table.getChildAt(0)?.get(0)).toBeGreaterThan(60_000);
        });

        it('Load Existing DB File', async () => {
            await conn.send(`CREATE TABLE tmp AS SELECT * FROM "${ baseDir }/tpch/0_01/parquet/lineitem.parquet"`);
            await conn.send(`CHECKPOINT;`);
            await conn.close();
            await db.terminate();

            const worker = new Worker(bundle().mainWorker!);
            db = new AsyncDuckDB(logger, worker);
            await db.instantiate(bundle().mainModule, bundle().pthreadWorker);
            await db.open({
                path: 'opfs://test.db',
                accessMode: DuckDBAccessMode.READ_WRITE
            });
            conn = await db.connect();

            const result = await conn.send(`SELECT count(*)::INTEGER as cnt FROM tmp;`);
            const batches = [];
            for await (const batch of result) {
                batches.push(batch);
            }
            const table = await new arrow.Table<{ cnt: arrow.Int }>(batches);
            expect(table.getChildAt(0)?.get(0)).toBeGreaterThan(60_000);
        });

        it('Load Parquet file that are already with empty handler', async () => {
            //1. write to opfs
            const parquetBuffer = await fetch(`${ baseDir }/tpch/0_01/parquet/lineitem.parquet`).then(res =>
                res.arrayBuffer(),
            );
            const opfsRoot = await navigator.storage.getDirectory();
            const fileHandle = await opfsRoot.getFileHandle('test.parquet', { create: true });
            const writable = await fileHandle.createWritable();
            await writable.write(parquetBuffer);
            await writable.close();
            //2. handle is empty object, because worker gets a File Handle using the file name.
            await db.registerFileHandle('test.parquet', null, DuckDBDataProtocol.BROWSER_FSACCESS, true);
            await conn.send(`CREATE TABLE lineitem1 AS SELECT * FROM read_parquet('test.parquet')`);
            await conn.send(`CHECKPOINT;`);

            const result1 = await conn.send(`SELECT count(*)::INTEGER as cnt FROM lineitem1;`);
            const batches1 = [];
            for await (const batch of result1) {
                batches1.push(batch);
            }
            const table1 = await new arrow.Table<{ cnt: arrow.Int }>(batches1);
            expect(table1.getChildAt(0)?.get(0)).toBeGreaterThan(60_000);
        });

        it('Load Parquet file that are already with opfs file handler in datadir', async () => {
            //1. write to opfs
            const parquetBuffer = await fetch(`${ baseDir }/tpch/0_01/parquet/lineitem.parquet`).then(res =>
                res.arrayBuffer(),
            );
            const opfsRoot = await navigator.storage.getDirectory();
            const datadir = await opfsRoot.getDirectoryHandle("datadir", { create: true });
            const fileHandle = await datadir.getFileHandle('test.parquet', { create: true });
            const writable = await fileHandle.createWritable();
            await writable.write(parquetBuffer);
            await writable.close();
            //2. handle is opfs file handler
            await db.registerFileHandle('test.parquet', fileHandle, DuckDBDataProtocol.BROWSER_FSACCESS, true);
            await conn.send(`CREATE TABLE lineitem1 AS SELECT * FROM read_parquet('test.parquet')`);
            await conn.send(`CHECKPOINT;`);

            const result1 = await conn.send(`SELECT count(*)::INTEGER as cnt FROM lineitem1;`);
            const batches1 = [];
            for await (const batch of result1) {
                batches1.push(batch);
            }
            const table1 = await new arrow.Table<{ cnt: arrow.Int }>(batches1);
            expect(table1.getChildAt(0)?.get(0)).toBeGreaterThan(60_000);
        });

        it('Load Parquet file that are already', async () => {
            const parquetBuffer = await fetch(`${ baseDir }/tpch/0_01/parquet/lineitem.parquet`).then(res =>
                res.arrayBuffer(),
            );
            const opfsRoot = await navigator.storage.getDirectory();
            const fileHandle = await opfsRoot.getFileHandle('test.parquet', { create: true });
            const writable = await fileHandle.createWritable();
            await writable.write(parquetBuffer);
            await writable.close();

            await db.registerFileHandle('test.parquet', fileHandle, DuckDBDataProtocol.BROWSER_FSACCESS, true);
            await conn.send(`CREATE TABLE lineitem1 AS SELECT * FROM read_parquet('test.parquet')`);
            await conn.send(`CHECKPOINT;`);
            await conn.send(`CREATE TABLE lineitem2 AS SELECT * FROM read_parquet('test.parquet')`);
            await conn.send(`CHECKPOINT;`);
            await conn.send(`CREATE TABLE lineitem3 AS SELECT * FROM read_parquet('test.parquet')`);
            await conn.send(`CHECKPOINT;`);

            {
                const result1 = await conn.send(`SELECT count(*)::INTEGER as cnt FROM lineitem1;`);
                const batches1 = [];
                for await (const batch of result1) {
                    batches1.push(batch);
                }
                const table1 = await new arrow.Table<{ cnt: arrow.Int }>(batches1);
                expect(table1.getChildAt(0)?.get(0)).toBeGreaterThan(60_000);
            }

            {
                const result2 = await conn.send(`SELECT count(*)::INTEGER as cnt FROM lineitem2;`);
                const batches2 = [];
                for await (const batch of result2) {
                    batches2.push(batch);
                }
                const table2 = await new arrow.Table<{ cnt: arrow.Int }>(batches2);
                expect(table2.getChildAt(0)?.get(0)).toBeGreaterThan(60_000);
            }

            {
                const result3 = await conn.send(`SELECT count(*)::INTEGER as cnt FROM lineitem3;`);
                const batches3 = [];
                for await (const batch of result3) {
                    batches3.push(batch);
                }
                const table3 = await new arrow.Table<{ cnt: arrow.Int }>(batches3);
                expect(table3.getChildAt(0)?.get(0)).toBeGreaterThan(60_000);
            }

        });

        it('Drop File + Export as CSV to OPFS + Load CSV', async () => {
            const opfsRoot = await navigator.storage.getDirectory();
            const testHandle = await opfsRoot.getFileHandle('test.csv', { create: true });
            await db.registerFileHandle('test.csv', testHandle, DuckDBDataProtocol.BROWSER_FSACCESS, true);
            await conn.send(`CREATE TABLE zzz AS SELECT * FROM "${ baseDir }/tpch/0_01/parquet/lineitem.parquet"`);
            await conn.send(`COPY (SELECT * FROM zzz) TO 'test.csv'`);
            await conn.send(`COPY (SELECT * FROM zzz) TO 'non_existing.csv'`);
            await conn.close();
            await db.dropFile('test.csv');
            await db.reset();

            await db.open({});
            conn = await db.connect();
            await db.registerFileHandle('test.csv', testHandle, DuckDBDataProtocol.BROWSER_FSACCESS, true);

            const result = await conn.send(`SELECT count(*)::INTEGER as cnt FROM 'test.csv';`);
            const batches = [];
            for await (const batch of result) {
                batches.push(batch);
            }
            const table = await new arrow.Table<{ cnt: arrow.Int }>(batches);
            expect(table.getChildAt(0)?.get(0)).toBeGreaterThan(60_000);

            await db.dropFile('test.csv');
        });


        it('Drop Files + Export as CSV to OPFS + Load CSV', async () => {
            const opfsRoot = await navigator.storage.getDirectory();
            const testHandle1 = await opfsRoot.getFileHandle('test1.csv', { create: true });
            const testHandle2 = await opfsRoot.getFileHandle('test2.csv', { create: true });
            const testHandle3 = await opfsRoot.getFileHandle('test3.csv', { create: true });
            await db.registerFileHandle('test1.csv', testHandle1, DuckDBDataProtocol.BROWSER_FSACCESS, true);
            await db.registerFileHandle('test2.csv', testHandle2, DuckDBDataProtocol.BROWSER_FSACCESS, true);
            await db.registerFileHandle('test3.csv', testHandle3, DuckDBDataProtocol.BROWSER_FSACCESS, true);

            await conn.send(`CREATE TABLE zzz AS SELECT * FROM "${ baseDir }/tpch/0_01/parquet/lineitem.parquet"`);
            await conn.send(`COPY (SELECT * FROM zzz) TO 'test1.csv'`);
            await conn.send(`COPY (SELECT * FROM zzz) TO 'test2.csv'`);
            await conn.send(`COPY (SELECT * FROM zzz) TO 'test3.csv'`);
            await conn.close();

            await db.dropFiles();
            await db.reset();

            await db.open({});
            conn = await db.connect();
            await db.registerFileHandle('test1.csv', testHandle1, DuckDBDataProtocol.BROWSER_FSACCESS, true);
            await db.registerFileHandle('test2.csv', testHandle2, DuckDBDataProtocol.BROWSER_FSACCESS, true);
            await db.registerFileHandle('test3.csv', testHandle3, DuckDBDataProtocol.BROWSER_FSACCESS, true);

            {
                const result1 = await conn.send(`SELECT count(*)::INTEGER as cnt FROM 'test1.csv';`);
                const batches1 = [];
                for await (const batch of result1) {
                    batches1.push(batch);
                }
                const table1 = await new arrow.Table<{ cnt: arrow.Int }>(batches1);
                expect(table1.getChildAt(0)?.get(0)).toBeGreaterThan(60_000);
            }
            {
                const result2 = await conn.send(`SELECT count(*)::INTEGER as cnt FROM 'test2.csv';`);
                const batches2 = [];
                for await (const batch of result2) {
                    batches2.push(batch);
                }
                const table2 = await new arrow.Table<{ cnt: arrow.Int }>(batches2);
                expect(table2.getChildAt(0)?.get(0)).toBeGreaterThan(60_000);
            }
            {
                const result3 = await conn.send(`SELECT count(*)::INTEGER as cnt FROM 'test3.csv';`);
                const batches3 = [];
                for await (const batch of result3) {
                    batches3.push(batch);
                }
                const table3 = await new arrow.Table<{ cnt: arrow.Int }>(batches3);
                expect(table3.getChildAt(0)?.get(0)).toBeGreaterThan(60_000);
            }

            await db.dropFiles();
        });
    });

<<<<<<< HEAD
    describe('Open database in OPFS', () => {
        it('should not open a non-existent DB file in read-only', async () => {
            const logger = new duckdb.ConsoleLogger(LogLevel.ERROR);
            const worker = new Worker(bundle().mainWorker!);
            const db_ = new duckdb.AsyncDuckDB(logger, worker);
            await db_.instantiate(bundle().mainModule, bundle().pthreadWorker);

            await expectAsync(db_.open({
                path: 'opfs://non_existent.db',
                accessMode: duckdb.DuckDBAccessMode.READ_ONLY,
            })).toBeRejectedWithError(Error, /file or directory could not be found/);

            await db_.terminate();
            await worker.terminate();

            // Files should not be found with DuckDBAccessMode.READ_ONLY
            const opfsRoot = await navigator.storage.getDirectory();
            await expectAsync(opfsRoot.getFileHandle('non_existent.db', { create: false }))
                .toBeRejectedWithError(Error, /file or directory could not be found/);
        });

        it('should not open a non-existent DB file and mkdir in read-only', async () => {
            const logger = new duckdb.ConsoleLogger(LogLevel.ERROR);
            const worker = new Worker(bundle().mainWorker!);
            const db_ = new duckdb.AsyncDuckDB(logger, worker);
            await db_.instantiate(bundle().mainModule, bundle().pthreadWorker);

            await expectAsync(db_.open({
                path: 'opfs://duckdb_test/path/to/non_existent.db',
                accessMode: duckdb.DuckDBAccessMode.READ_ONLY,
            })).toBeRejectedWithError(Error, /file or directory could not be found/);

            await db_.terminate();
            await worker.terminate();
        });

        it('should open a non-existent DB file and mkdir in read-write', async () => {
            const logger = new duckdb.ConsoleLogger(LogLevel.ERROR);
            const worker = new Worker(bundle().mainWorker!);
            const db_ = new duckdb.AsyncDuckDB(logger, worker);
            await db_.instantiate(bundle().mainModule, bundle().pthreadWorker);

            await expectAsync(db_.open({
                path: 'opfs://duckdb_test/path/to/duck.db',
                accessMode: duckdb.DuckDBAccessMode.READ_WRITE,
            })).toBeResolved();

            await db_.terminate();
            await worker.terminate();
        });

        it('should open a non-existent DB file in read-write and create files', async () => {
            const logger = new duckdb.ConsoleLogger(LogLevel.ERROR);
            const worker = new Worker(bundle().mainWorker!);
            const db_ = new duckdb.AsyncDuckDB(logger, worker);
            await db_.instantiate(bundle().mainModule, bundle().pthreadWorker);

            const opfsRoot = await navigator.storage.getDirectory();

            // Ensure files do not exist
            await expectAsync(opfsRoot.getFileHandle('non_existent_2.db', { create: false }))
                .toBeRejectedWithError(Error, /file or directory could not be found/);
            await expectAsync(opfsRoot.getFileHandle('non_existent_2.db.wal', { create: false }))
                .toBeRejectedWithError(Error, /file or directory could not be found/);

            await expectAsync(db_.open({
                path: 'opfs://non_existent_2.db',
                accessMode: duckdb.DuckDBAccessMode.READ_WRITE,
            })).toBeResolved();

            await db_.terminate();
            await worker.terminate();

            // Files should be found with DuckDBAccessMode.READ_WRITE
            await expectAsync(opfsRoot.getFileHandle('non_existent_2.db', { create: false })).toBeResolved();
            await expectAsync(opfsRoot.getFileHandle('non_existent_2.db.wal', { create: false })).toBeResolved();
        });
    })

    async function removeFiles() {
        const opfsRoot = await navigator.storage.getDirectory();
        await opfsRoot.removeEntry('test.db').catch(() => {});
        await opfsRoot.removeEntry('test.db.wal').catch(() => {});
        await opfsRoot.removeEntry('test.csv').catch(() => {});
        await opfsRoot.removeEntry('test1.csv').catch(() => {});
        await opfsRoot.removeEntry('test2.csv').catch(() => {});
        await opfsRoot.removeEntry('test3.csv').catch(() => {});
        await opfsRoot.removeEntry('test.parquet').catch(() => {});
        try {
            const datadir = await opfsRoot.getDirectoryHandle('datadir');
            datadir.removeEntry('test.parquet').catch(() => {});
        } catch (e) {
            //
        }
        await opfsRoot.removeEntry('datadir').catch(() => {});
        // In case of failure caused leftovers
        await opfsRoot.removeEntry('non_existent.db').catch(() => {});
        await opfsRoot.removeEntry('non_existent.db.wal').catch(() => {});
        await opfsRoot.removeEntry('non_existent_2.db').catch(() => {});
        await opfsRoot.removeEntry('non_existent_2.db.wal').catch(() => {});
        await opfsRoot.removeEntry('duckdb_test', { recursive: true }).catch(() => {});
=======
    async function removeFiles() {
        const opfsRoot = await navigator.storage.getDirectory();
        await opfsRoot.removeEntry('test.db').catch(_ignore);
        await opfsRoot.removeEntry('test.db.wal').catch(_ignore);
        await opfsRoot.removeEntry('test.csv').catch(_ignore);
        await opfsRoot.removeEntry('test1.csv').catch(_ignore);
        await opfsRoot.removeEntry('test2.csv').catch(_ignore);
        await opfsRoot.removeEntry('test3.csv').catch(_ignore);
        await opfsRoot.removeEntry('test.parquet').catch(_ignore);
        try {
            const datadir = await opfsRoot.getDirectoryHandle('datadir');
            datadir.removeEntry('test.parquet').catch(_ignore);
        } catch (e) {
            //
        }
        await opfsRoot.removeEntry('datadir').catch(_ignore);
>>>>>>> 3a768f55
    }
}

//ignore block
const _ignore: () => void = () => {};<|MERGE_RESOLUTION|>--- conflicted
+++ resolved
@@ -16,7 +16,7 @@
     let conn: AsyncDuckDBConnection;
 
     beforeAll(async () => {
-        removeFiles();
+        await removeFiles();
     });
 
     afterAll(async () => {
@@ -285,17 +285,16 @@
         });
     });
 
-<<<<<<< HEAD
     describe('Open database in OPFS', () => {
         it('should not open a non-existent DB file in read-only', async () => {
-            const logger = new duckdb.ConsoleLogger(LogLevel.ERROR);
-            const worker = new Worker(bundle().mainWorker!);
-            const db_ = new duckdb.AsyncDuckDB(logger, worker);
+            const logger = new ConsoleLogger(LogLevel.ERROR);
+            const worker = new Worker(bundle().mainWorker!);
+            const db_ = new AsyncDuckDB(logger, worker);
             await db_.instantiate(bundle().mainModule, bundle().pthreadWorker);
 
             await expectAsync(db_.open({
                 path: 'opfs://non_existent.db',
-                accessMode: duckdb.DuckDBAccessMode.READ_ONLY,
+                accessMode: DuckDBAccessMode.READ_ONLY,
             })).toBeRejectedWithError(Error, /file or directory could not be found/);
 
             await db_.terminate();
@@ -308,14 +307,14 @@
         });
 
         it('should not open a non-existent DB file and mkdir in read-only', async () => {
-            const logger = new duckdb.ConsoleLogger(LogLevel.ERROR);
-            const worker = new Worker(bundle().mainWorker!);
-            const db_ = new duckdb.AsyncDuckDB(logger, worker);
+            const logger = new ConsoleLogger(LogLevel.ERROR);
+            const worker = new Worker(bundle().mainWorker!);
+            const db_ = new AsyncDuckDB(logger, worker);
             await db_.instantiate(bundle().mainModule, bundle().pthreadWorker);
 
             await expectAsync(db_.open({
                 path: 'opfs://duckdb_test/path/to/non_existent.db',
-                accessMode: duckdb.DuckDBAccessMode.READ_ONLY,
+                accessMode: DuckDBAccessMode.READ_ONLY,
             })).toBeRejectedWithError(Error, /file or directory could not be found/);
 
             await db_.terminate();
@@ -323,14 +322,14 @@
         });
 
         it('should open a non-existent DB file and mkdir in read-write', async () => {
-            const logger = new duckdb.ConsoleLogger(LogLevel.ERROR);
-            const worker = new Worker(bundle().mainWorker!);
-            const db_ = new duckdb.AsyncDuckDB(logger, worker);
+            const logger = new ConsoleLogger(LogLevel.ERROR);
+            const worker = new Worker(bundle().mainWorker!);
+            const db_ = new AsyncDuckDB(logger, worker);
             await db_.instantiate(bundle().mainModule, bundle().pthreadWorker);
 
             await expectAsync(db_.open({
                 path: 'opfs://duckdb_test/path/to/duck.db',
-                accessMode: duckdb.DuckDBAccessMode.READ_WRITE,
+                accessMode: DuckDBAccessMode.READ_WRITE,
             })).toBeResolved();
 
             await db_.terminate();
@@ -338,9 +337,9 @@
         });
 
         it('should open a non-existent DB file in read-write and create files', async () => {
-            const logger = new duckdb.ConsoleLogger(LogLevel.ERROR);
-            const worker = new Worker(bundle().mainWorker!);
-            const db_ = new duckdb.AsyncDuckDB(logger, worker);
+            const logger = new ConsoleLogger(LogLevel.ERROR);
+            const worker = new Worker(bundle().mainWorker!);
+            const db_ = new AsyncDuckDB(logger, worker);
             await db_.instantiate(bundle().mainModule, bundle().pthreadWorker);
 
             const opfsRoot = await navigator.storage.getDirectory();
@@ -353,7 +352,7 @@
 
             await expectAsync(db_.open({
                 path: 'opfs://non_existent_2.db',
-                accessMode: duckdb.DuckDBAccessMode.READ_WRITE,
+                accessMode: DuckDBAccessMode.READ_WRITE,
             })).toBeResolved();
 
             await db_.terminate();
@@ -367,29 +366,7 @@
 
     async function removeFiles() {
         const opfsRoot = await navigator.storage.getDirectory();
-        await opfsRoot.removeEntry('test.db').catch(() => {});
-        await opfsRoot.removeEntry('test.db.wal').catch(() => {});
-        await opfsRoot.removeEntry('test.csv').catch(() => {});
-        await opfsRoot.removeEntry('test1.csv').catch(() => {});
-        await opfsRoot.removeEntry('test2.csv').catch(() => {});
-        await opfsRoot.removeEntry('test3.csv').catch(() => {});
-        await opfsRoot.removeEntry('test.parquet').catch(() => {});
-        try {
-            const datadir = await opfsRoot.getDirectoryHandle('datadir');
-            datadir.removeEntry('test.parquet').catch(() => {});
-        } catch (e) {
-            //
-        }
-        await opfsRoot.removeEntry('datadir').catch(() => {});
-        // In case of failure caused leftovers
-        await opfsRoot.removeEntry('non_existent.db').catch(() => {});
-        await opfsRoot.removeEntry('non_existent.db.wal').catch(() => {});
-        await opfsRoot.removeEntry('non_existent_2.db').catch(() => {});
-        await opfsRoot.removeEntry('non_existent_2.db.wal').catch(() => {});
-        await opfsRoot.removeEntry('duckdb_test', { recursive: true }).catch(() => {});
-=======
-    async function removeFiles() {
-        const opfsRoot = await navigator.storage.getDirectory();
+
         await opfsRoot.removeEntry('test.db').catch(_ignore);
         await opfsRoot.removeEntry('test.db.wal').catch(_ignore);
         await opfsRoot.removeEntry('test.csv').catch(_ignore);
@@ -404,7 +381,12 @@
             //
         }
         await opfsRoot.removeEntry('datadir').catch(_ignore);
->>>>>>> 3a768f55
+        // In case of failure caused leftovers
+        await opfsRoot.removeEntry('non_existent.db').catch(_ignore);
+        await opfsRoot.removeEntry('non_existent.db.wal').catch(_ignore);
+        await opfsRoot.removeEntry('non_existent_2.db').catch(_ignore);
+        await opfsRoot.removeEntry('non_existent_2.db.wal').catch(_ignore);
+        await opfsRoot.removeEntry('duckdb_test', { recursive: true }).catch(_ignore);
     }
 }
 
