--- conflicted
+++ resolved
@@ -1,4 +1,3 @@
-<<<<<<< HEAD
 import {
     AsyncDuckDB,
     AsyncDuckDBConnection,
@@ -15,39 +14,24 @@
 
     let db: AsyncDuckDB;
     let conn: AsyncDuckDBConnection;
-=======
-import * as duckdb from '../src/';
-import * as arrow from 'apache-arrow';
-
-export function testOPFS(baseDir: string, bundle: () => duckdb.DuckDBBundle): void {
-    const logger = new duckdb.ConsoleLogger(duckdb.LogLevel.ERROR);
-    let db: duckdb.AsyncDuckDB;
-    let conn: duckdb.AsyncDuckDBConnection;
->>>>>>> d42ff675
 
     beforeAll(async () => {
         await removeFiles();
     });
 
     afterAll(async () => {
-<<<<<<< HEAD
         if (conn) {
             await conn.close();
         }
         if (db) {
             await db.terminate();
         }
-=======
->>>>>>> d42ff675
         await removeFiles();
     });
 
     beforeEach(async () => {
-<<<<<<< HEAD
         await removeFiles();
         //
-=======
->>>>>>> d42ff675
         const worker = new Worker(bundle().mainWorker!);
         db = new AsyncDuckDB(logger, worker);
         await db.instantiate(bundle().mainModule, bundle().pthreadWorker);
@@ -60,29 +44,18 @@
 
     afterEach(async () => {
         if (conn) {
-            await conn.close().catch(() => {
-            });
+            await conn.close();
         }
         if (db) {
-            await db.reset().catch(() => {
-            });
-            await db.terminate().catch(() => {
-            });
-            await db.dropFiles().catch(() => {
-            });
+            await db.terminate();
         }
         await removeFiles();
     });
 
     describe('Load Data in OPFS', () => {
         it('Import Small Parquet file', async () => {
-<<<<<<< HEAD
-=======
-            //1. data preparation
->>>>>>> d42ff675
             await conn.send(`CREATE TABLE stu AS SELECT * FROM "${ baseDir }/uni/studenten.parquet"`);
             await conn.send(`CHECKPOINT;`);
-
             const result = await conn.send(`SELECT matrnr FROM stu;`);
             const batches = [];
             for await (const batch of result) {
@@ -93,14 +66,10 @@
                 new Int32Array([24002, 25403, 26120, 26830, 27550, 28106, 29120, 29555]),
             );
         });
+
         it('Import Larget Parquet file', async () => {
-<<<<<<< HEAD
-=======
-            //1. data preparation
->>>>>>> d42ff675
             await conn.send(`CREATE TABLE lineitem AS SELECT * FROM "${ baseDir }/tpch/0_01/parquet/lineitem.parquet"`);
             await conn.send(`CHECKPOINT;`);
-
             const result = await conn.send(`SELECT count(*)::INTEGER as cnt FROM lineitem;`);
             const batches = [];
             for await (const batch of result) {
@@ -111,16 +80,9 @@
         });
 
         it('Load Existing DB File', async () => {
-<<<<<<< HEAD
-=======
-            //1. data preparation
->>>>>>> d42ff675
             await conn.send(`CREATE TABLE tmp AS SELECT * FROM "${ baseDir }/tpch/0_01/parquet/lineitem.parquet"`);
             await conn.send(`CHECKPOINT;`);
-
-            await conn.close();
-            await db.reset();
-            await db.dropFiles();
+            await conn.close();
             await db.terminate();
 
             const worker = new Worker(bundle().mainWorker!);
@@ -143,26 +105,12 @@
 
         it('Load Parquet file that are already with empty handler', async () => {
             //1. write to opfs
-<<<<<<< HEAD
-            const parquetBuffer = await fetch(`${ baseDir }/tpch/0_01/parquet/lineitem.parquet`).then(res =>
-                res.arrayBuffer(),
-            );
-            const opfsRoot = await navigator.storage.getDirectory();
-            const fileHandle = await opfsRoot.getFileHandle('test.parquet', { create: true });
-            const writable = await fileHandle.createWritable();
-            await writable.write(parquetBuffer);
-            await writable.close();
-            //2. handle is empty object, because worker gets a File Handle using the file name.
-            await db.registerFileHandle('test.parquet', null, DuckDBDataProtocol.BROWSER_FSACCESS, true);
-=======
             const fileHandler = await getOpfsFileHandlerFromUrl({
                 url: `${ baseDir }/tpch/0_01/parquet/lineitem.parquet`,
                 path: 'test.parquet'
             });
             //2. handle is empty object, because worker gets a File Handle using the file name.
-            await db.registerFileHandle('test.parquet', fileHandler, duckdb.DuckDBDataProtocol.BROWSER_FSACCESS, true);
-            //3. data preparation
->>>>>>> d42ff675
+            await db.registerFileHandle('test.parquet', null, DuckDBDataProtocol.BROWSER_FSACCESS, true);
             await conn.send(`CREATE TABLE lineitem1 AS SELECT * FROM read_parquet('test.parquet')`);
             await conn.send(`CHECKPOINT;`);
 
@@ -177,29 +125,13 @@
 
         it('Load Parquet file that are already with opfs file handler in datadir', async () => {
             //1. write to opfs
-<<<<<<< HEAD
-            const parquetBuffer = await fetch(`${ baseDir }/tpch/0_01/parquet/lineitem.parquet`).then(res =>
-                res.arrayBuffer(),
-            );
-            const opfsRoot = await navigator.storage.getDirectory();
-            const datadir = await opfsRoot.getDirectoryHandle("datadir", { create: true });
-            const fileHandle = await datadir.getFileHandle('test.parquet', { create: true });
-            const writable = await fileHandle.createWritable();
-            await writable.write(parquetBuffer);
-            await writable.close();
-            //2. handle is opfs file handler
-            await db.registerFileHandle('test.parquet', fileHandle, DuckDBDataProtocol.BROWSER_FSACCESS, true);
-            await conn.send(`CREATE TABLE lineitem1 AS SELECT * FROM read_parquet('test.parquet')`);
-=======
             const fileHandler = await getOpfsFileHandlerFromUrl({
                 url: `${ baseDir }/tpch/0_01/parquet/lineitem.parquet`,
                 path: 'datadir/test.parquet'
             });
             //2. handle is opfs file handler
-            await db.registerFileHandle('datadir/test.parquet', fileHandler, duckdb.DuckDBDataProtocol.BROWSER_FSACCESS, true);
-            //3. data preparation
-            await conn.send(`CREATE TABLE lineitem1 AS SELECT * FROM read_parquet('datadir/test.parquet')`);
->>>>>>> d42ff675
+            await db.registerFileHandle('test.parquet', fileHandler, DuckDBDataProtocol.BROWSER_FSACCESS, true);
+            await conn.send(`CREATE TABLE lineitem1 AS SELECT * FROM read_parquet('test.parquet')`);
             await conn.send(`CHECKPOINT;`);
 
             const result1 = await conn.send(`SELECT count(*)::INTEGER as cnt FROM lineitem1;`);
@@ -212,27 +144,14 @@
         });
 
         it('Load Parquet file that are already', async () => {
-<<<<<<< HEAD
-            const parquetBuffer = await fetch(`${ baseDir }/tpch/0_01/parquet/lineitem.parquet`).then(res =>
-                res.arrayBuffer(),
-            );
-            const opfsRoot = await navigator.storage.getDirectory();
-            const fileHandle = await opfsRoot.getFileHandle('test.parquet', { create: true });
-            const writable = await fileHandle.createWritable();
-            await writable.write(parquetBuffer);
-            await writable.close();
-
-            await db.registerFileHandle('test.parquet', fileHandle, DuckDBDataProtocol.BROWSER_FSACCESS, true);
-=======
             //1. write to opfs
             const fileHandle = await getOpfsFileHandlerFromUrl({
                 url: `${ baseDir }/tpch/0_01/parquet/lineitem.parquet`,
                 path: 'test.parquet'
             });
             //2. handle is opfs file handler
-            await db.registerFileHandle('test.parquet', fileHandle, duckdb.DuckDBDataProtocol.BROWSER_FSACCESS, true);
-            //3. data preparation
->>>>>>> d42ff675
+            await db.registerFileHandle('test.parquet', fileHandle, DuckDBDataProtocol.BROWSER_FSACCESS, true);
+            //3.
             await conn.send(`CREATE TABLE lineitem1 AS SELECT * FROM read_parquet('test.parquet')`);
             await conn.send(`CHECKPOINT;`);
             await conn.send(`CREATE TABLE lineitem2 AS SELECT * FROM read_parquet('test.parquet')`);
@@ -273,31 +192,19 @@
         });
 
         it('Drop File + Export as CSV to OPFS + Load CSV', async () => {
-            //1. write to opfs
             const opfsRoot = await navigator.storage.getDirectory();
-<<<<<<< HEAD
             const testHandle = await opfsRoot.getFileHandle('test.csv', { create: true });
             await db.registerFileHandle('test.csv', testHandle, DuckDBDataProtocol.BROWSER_FSACCESS, true);
             await conn.send(`CREATE TABLE zzz AS SELECT * FROM "${ baseDir }/tpch/0_01/parquet/lineitem.parquet"`);
-=======
-            const fileHandler = await opfsRoot.getFileHandle('test.csv', { create: true });
-            //2. handle is opfs file handler
-            await db.registerFileHandle('test.csv', fileHandler, duckdb.DuckDBDataProtocol.BROWSER_FSACCESS, true);
-            //3. data preparation
-            await conn.send(`CREATE TABLE zzz AS SELECT * FROM '${ baseDir }/tpch/0_01/parquet/lineitem.parquet'`);
->>>>>>> d42ff675
             await conn.send(`COPY (SELECT * FROM zzz) TO 'test.csv'`);
             await conn.send(`COPY (SELECT * FROM zzz) TO 'non_existing.csv'`);
             await conn.close();
             await db.dropFile('test.csv');
             await db.reset();
 
+            await db.open({});
             conn = await db.connect();
-<<<<<<< HEAD
             await db.registerFileHandle('test.csv', testHandle, DuckDBDataProtocol.BROWSER_FSACCESS, true);
-=======
-            await db.registerFileHandle('test.csv', fileHandler, duckdb.DuckDBDataProtocol.BROWSER_FSACCESS, true);
->>>>>>> d42ff675
 
             const result = await conn.send(`SELECT count(*)::INTEGER as cnt FROM 'test.csv';`);
             const batches = [];
@@ -310,36 +217,26 @@
             await db.dropFile('test.csv');
         });
 
+
         it('Drop Files + Export as CSV to OPFS + Load CSV', async () => {
-            //1. write to opfs
             const opfsRoot = await navigator.storage.getDirectory();
             const testHandle1 = await opfsRoot.getFileHandle('test1.csv', { create: true });
             const testHandle2 = await opfsRoot.getFileHandle('test2.csv', { create: true });
             const testHandle3 = await opfsRoot.getFileHandle('test3.csv', { create: true });
-<<<<<<< HEAD
             await db.registerFileHandle('test1.csv', testHandle1, DuckDBDataProtocol.BROWSER_FSACCESS, true);
             await db.registerFileHandle('test2.csv', testHandle2, DuckDBDataProtocol.BROWSER_FSACCESS, true);
             await db.registerFileHandle('test3.csv', testHandle3, DuckDBDataProtocol.BROWSER_FSACCESS, true);
 
-=======
-            //2. handle is opfs file handler
-            await db.registerFileHandle('test1.csv', testHandle1, duckdb.DuckDBDataProtocol.BROWSER_FSACCESS, true);
-            await db.registerFileHandle('test2.csv', testHandle2, duckdb.DuckDBDataProtocol.BROWSER_FSACCESS, true);
-            await db.registerFileHandle('test3.csv', testHandle3, duckdb.DuckDBDataProtocol.BROWSER_FSACCESS, true);
-            //3. data preparation
->>>>>>> d42ff675
             await conn.send(`CREATE TABLE zzz AS SELECT * FROM "${ baseDir }/tpch/0_01/parquet/lineitem.parquet"`);
             await conn.send(`COPY (SELECT * FROM zzz) TO 'test1.csv'`);
             await conn.send(`COPY (SELECT * FROM zzz) TO 'test2.csv'`);
             await conn.send(`COPY (SELECT * FROM zzz) TO 'test3.csv'`);
             await conn.close();
 
-            //4. dropFiles
-            await db.dropFiles(['test1.csv', 'test2.csv', 'test3.csv']);
-
-            //5. reset
+            await db.dropFiles();
             await db.reset();
 
+            await db.open({});
             conn = await db.connect();
             await db.registerFileHandle('test1.csv', testHandle1, DuckDBDataProtocol.BROWSER_FSACCESS, true);
             await db.registerFileHandle('test2.csv', testHandle2, DuckDBDataProtocol.BROWSER_FSACCESS, true);
@@ -372,6 +269,8 @@
                 const table3 = await new arrow.Table<{ cnt: arrow.Int }>(batches3);
                 expect(table3.getChildAt(0)?.get(0)).toBeGreaterThan(60_000);
             }
+
+            await db.dropFiles();
         });
 
         it('Load Parquet file when FROM clause', async () => {
@@ -584,12 +483,6 @@
         await opfsRoot.removeEntry('non_existent_2.db.wal').catch(_ignore);
         await opfsRoot.removeEntry('duckdb_test', { recursive: true }).catch(_ignore);
     }
-<<<<<<< HEAD
-}
-
-//ignore block
-const _ignore: () => void = () => {};
-=======
 
     async function getOpfsFileHandlerFromUrl(params: {
         url: string;
@@ -620,4 +513,6 @@
         return fileHandle;
     }
 }
->>>>>>> d42ff675
+
+//ignore block
+const _ignore: () => void = () => {};