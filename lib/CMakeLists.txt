# Use project versions cmake --help-policy CMP0048
if(POLICY CMP0048)
  cmake_policy(SET CMP0048 NEW)
endif(POLICY CMP0048)

project(duckdb_wasm VERSION 0.1)
cmake_minimum_required(VERSION 3.10)

set(CMAKE_EXPORT_COMPILE_COMMANDS ON)
set(CMAKE_CXX_STANDARD 17)
set(CMAKE_CXX_STANDARD_REQUIRED ON)
set(ignoreMe "${DUCKDB_WASM_VERSION}")

option(DUCKDB_WASM_LOADABLE_EXTENSIONS "Build with loadable extensions" OFF)

if(DEFINED ENV{DUCKDB_WASM_LOADABLE_EXTENSIONS})
  set(DUCKDB_WASM_LOADABLE_EXTENSIONS ON)
endif()


set(CMAKE_CXX_FLAGS "${CMAKE_CXX_FLAGS} -std=c++17 -DDUCKDB_WASM=1 -DFSST_MUST_ALIGN")

if(DUCKDB_WASM_LOADABLE_EXTENSIONS)
  set(CMAKE_CXX_FLAGS "${CMAKE_CXX_FLAGS} -DWASM_LOADABLE_EXTENSIONS=1 -DDUCKDB_EXTENSION_AUTOLOAD_DEFAULT=1 -fPIC")
else()
  set(CMAKE_CXX_FLAGS "${CMAKE_CXX_FLAGS} -DDISABLE_EXTENSION_LOAD=1")
endif()

if(NOT EMSCRIPTEN)
  set(CMAKE_CXX_FLAGS_DEBUG
      "${CMAKE_CXX_FLAGS_DEBUG} -fno-omit-frame-pointer -fsanitize=address -fsanitize=undefined")
endif()

# ---------------------------------------------------------------------------
# Ccache

if(EMSCRIPTEN AND EXISTS "$ENV{EMSDK}/ccache/git-emscripten_64bit/bin")
  find_program(CCACHE_PROGRAM ccache
               HINTS $ENV{EMSDK}/ccache/git-emscripten_64bit/bin)
else()
  find_program(CCACHE_PROGRAM ccache)
endif()

if(CCACHE_PROGRAM)
  set(CMAKE_C_COMPILER_LAUNCHER "${CCACHE_PROGRAM}")
  set(CMAKE_CXX_COMPILER_LAUNCHER "${CCACHE_PROGRAM}")
endif()
message(STATUS "EMSDK=$ENV{EMSDK}")
message(STATUS "CCACHE_PROGRAM=${CCACHE_PROGRAM}")

# ---------------------------------------------------------------------------
# Threads

set(CMAKE_THREAD_PREFER_PTHREAD TRUE)
set(THREADS_PREFER_PTHREAD_FLAG TRUE)
find_package(Threads REQUIRED)
set(THREAD_LIBS Threads::Threads)

# ---------------------------------------------------------------------------
# XRay

# Fails under macOS
# https://reviews.llvm.org/rT2c3c4a6286d453f763c0245c6536ddd368f0db99
# https://lists.llvm.org/pipermail/llvm-dev/2020-November/146834.html
# https://github.com/llvm/llvm-test-suite/blob/main/MicroBenchmarks/XRay/ReturnReference/CMakeLists.txt
# https://github.com/llvm/llvm-test-suite/commit/8e6f9886fd739f5a297e6d95d88d3617418b3595
if (WITH_XRAY)
  set(CMAKE_C_COMPILER_LAUNCHER "")
  set(CMAKE_CXX_COMPILER_LAUNCHER "")
  set(CMAKE_C_COMPILER "clang")
  set(CMAKE_CXX_COMPILER "clang++")
  set(CMAKE_CXX_FLAGS "${CMAKE_CXX_FLAGS} -fxray-instrument")
  set(CMAKE_EXE_LINKER_FLAGS "${CMAKE_EXE_LINKER_FLAGS} -fxray-instrument")
endif ()

# ---------------------------------------------------------------------------
# Emscripten settings

# -Os shrinks the module by 600KB but slows down TPC-H by a factor of 2!
# Dedicated module?

set(DUCKDB_PLATFORM "wasm_mvp")

if(EMSCRIPTEN)
  # Release build
  if(CMAKE_BUILD_TYPE STREQUAL "Release")
    set(CMAKE_CXX_FLAGS "${CMAKE_CXX_FLAGS} -DNDEBUG")
    # ... with min size
    if(WASM_MIN_SIZE)
      set(CMAKE_CXX_FLAGS_RELEASE "-Oz")
      set(WASM_LINK_FLAGS "${WASM_LINK_FLAGS} -Oz")
    else()
      # ... with max performance
      set(CMAKE_CXX_FLAGS_RELEASE "-O3")
      set(WASM_LINK_FLAGS "${WASM_LINK_FLAGS} -O3")
    endif()
  # Release build with debug symbols
  elseif(CMAKE_BUILD_TYPE STREQUAL "RelWithDebInfo")
    # ... with fast linking
    if(WASM_FAST_LINKING)
      set(WASM_LINK_FLAGS "${WASM_LINK_FLAGS} -O0")
    endif()
  # Debug build
  elseif(CMAKE_BUILD_TYPE STREQUAL "Debug")
    set(CMAKE_CXX_FLAGS "${CMAKE_CXX_FLAGS} -g")
    set(WASM_LINK_FLAGS "${WASM_LINK_FLAGS} \
      -sASSERTIONS=1 \
      -sSAFE_HEAP=1 \
      -g")
    # ... with fast linking
    if(WASM_FAST_LINKING)
      set(WASM_LINK_FLAGS "${WASM_LINK_FLAGS} -O0")
    endif()
  endif()

  if(WITH_WASM_EXCEPTIONS)
    set(DUCKDB_PLATFORM "wasm_eh")
    set(CMAKE_CXX_FLAGS
        "${CMAKE_CXX_FLAGS} -fwasm-exceptions -DWEBDB_FAST_EXCEPTIONS=1")
  else()
    set(CMAKE_CXX_FLAGS "${CMAKE_CXX_FLAGS} -sDISABLE_EXCEPTION_CATCHING=0")
  endif()

  if(WITH_WASM_SIMD)
    set(CMAKE_CXX_FLAGS "${CMAKE_CXX_FLAGS} -msimd128 -DWEBDB_SIMD=1")
  endif()

  if(WITH_WASM_BULK_MEMORY)
    set(CMAKE_CXX_FLAGS
        "${CMAKE_CXX_FLAGS} -mbulk-memory -DWEBDB_BULK_MEMORY=1")
  endif()

  if(WITH_WASM_THREADS)
    set(CMAKE_CXX_FLAGS "${CMAKE_CXX_FLAGS} -sUSE_PTHREADS=1 -DWEBDB_THREADS=1")
    set(DUCKDB_CXX_FLAGS "${CMAKE_CXX_FLAGS} -sUSE_PTHREADS=1")
    set(WASM_LINK_FLAGS "${WASM_LINK_FLAGS} -sUSE_PTHREADS=1 -sPTHREAD_POOL_SIZE=4 -pthread")
    set(DUCKDB_PLATFORM "wasm_threads")
  else()
    set(CMAKE_CXX_FLAGS
        "${CMAKE_CXX_FLAGS} -sUSE_PTHREADS=0 -DDUCKDB_NO_THREADS=1")
    set(DUCKDB_CXX_FLAGS
        "${CMAKE_CXX_FLAGS} -sUSE_PTHREADS=0 -DDUCKDB_NO_THREADS=1")
    set(WASM_LINK_FLAGS "${WASM_LINK_FLAGS} -sUSE_PTHREADS=0")
    set(THREAD_LIBS)
  endif()
  set(DUCKDB_CXX_FLAGS "${DUCKDB_CXX_FLAGS} -DDUCKDB_CUSTOM_PLATFORM=${DUCKDB_PLATFORM}")
else()
  set(CMAKE_CXX_FLAGS
      "${CMAKE_CXX_FLAGS} -DWEBDB_FAST_EXCEPTIONS=1 -DWEBDB_THREADS=1")
endif()

if (DUCKDB_WASM_LOADABLE_EXTENSIONS)
  set(WASM_LINK_FLAGS "${WASM_LINK_FLAGS} -s FILESYSTEM=1 -s ENVIRONMENT='web,node,worker' -s ALLOW_TABLE_GROWTH -lembind")

  if ($ENV{USE_GENERATED_EXPORTED_LIST} STREQUAL "yes")
    set(WASM_LINK_FLAGS "${WASM_LINK_FLAGS} -s MAIN_MODULE=2 -s EXPORTED_FUNCTIONS='@exported_list.txt'")
  else()
    set(WASM_LINK_FLAGS "${WASM_LINK_FLAGS} -s MAIN_MODULE=1 -s EXPORTED_FUNCTIONS='@../../../lib/base_exported_list.txt'")
  endif()
else()
  set(WASM_LINK_FLAGS "${WASM_LINK_FLAGS} -s FILESYSTEM=0 -s ENVIRONMENT='web,node,worker' -s EXPORTED_FUNCTIONS='@../../../lib/base_exported_list.txt'")
endif()

# ---------------------------------------------------------------------------
# Parallelism

include(ProcessorCount)
ProcessorCount(NPROCS)
set(CMAKE_BUILD_PARALLEL_LEVEL ${NPROCS})

# ---------------------------------------------------------------------------
# CMake includes

set(CMAKE_MODULE_PATH ${CMAKE_SOURCE_DIR}/cmake/modules ${CMAKE_MODULE_PATH})

include("${CMAKE_SOURCE_DIR}/cmake/duckdb.cmake")
include("${CMAKE_SOURCE_DIR}/cmake/arrow.cmake")
include("${CMAKE_SOURCE_DIR}/cmake/benchmark.cmake")
include("${CMAKE_SOURCE_DIR}/cmake/gflags.cmake")
include("${CMAKE_SOURCE_DIR}/cmake/googletest.cmake")
include("${CMAKE_SOURCE_DIR}/cmake/rapidjson.cmake")

# ---------------------------------------------------------------------------
# Code coverage

if(CODE_COVERAGE)
  if("${CMAKE_C_COMPILER_ID}" MATCHES "(Apple)?[Cc]lang"
     OR "${CMAKE_CXX_COMPILER_ID}" MATCHES "(Apple)?[Cc]lang")
    message("Building with llvm code coverage")
    set(CMAKE_C_FLAGS
        "${CMAKE_C_FLAGS} -fprofile-instr-generate -fcoverage-mapping")
    set(CMAKE_CXX_FLAGS
        "${CMAKE_CXX_FLAGS} -fprofile-instr-generate -fcoverage-mapping")
  elseif(CMAKE_COMPILER_IS_GNUCXX)
    message("Building with lcov code coverage")
    set(CMAKE_C_FLAGS
        "${CMAKE_C_FLAGS} --coverage -fprofile-arcs -ftest-coverage")
    set(CMAKE_CXX_FLAGS
        "${CMAKE_CXX_FLAGS} --coverage -fprofile-arcs -ftest-coverage")
  else()
    message(FATAL_ERROR "Code coverage requires Clang or GCC. Aborting.")
  endif()
endif()

# ---------------------------------------------------------------------------
# Headers

include_directories("${CMAKE_SOURCE_DIR}/include" "${DUCKDB_UTF8PROC_INCLUDE_DIR}" "${DUCKDB_RE2_INCLUDE_DIR}")

# ---------------------------------------------------------------------------
# Libraries

add_library(
  duckdb_web
  ${CMAKE_SOURCE_DIR}/src/arrow_casts.cc
  ${CMAKE_SOURCE_DIR}/src/arrow_insert_options.cc
  ${CMAKE_SOURCE_DIR}/src/arrow_stream_buffer.cc
  ${CMAKE_SOURCE_DIR}/src/arrow_type_mapping.cc
  ${CMAKE_SOURCE_DIR}/src/config.cc
  ${CMAKE_SOURCE_DIR}/src/csv_insert_options.cc
  ${CMAKE_SOURCE_DIR}/src/functions/table_function_relation.cc
  ${CMAKE_SOURCE_DIR}/src/insert_options.cc
  ${CMAKE_SOURCE_DIR}/src/io/arrow_ifstream.cc
  ${CMAKE_SOURCE_DIR}/src/io/buffered_filesystem.cc
  ${CMAKE_SOURCE_DIR}/src/io/file_page_buffer.cc
  ${CMAKE_SOURCE_DIR}/src/io/file_stats.cc
  ${CMAKE_SOURCE_DIR}/src/io/glob.cc
  ${CMAKE_SOURCE_DIR}/src/io/ifstream.cc
  ${CMAKE_SOURCE_DIR}/src/io/memory_filesystem.cc
  ${CMAKE_SOURCE_DIR}/src/io/web_filesystem.cc
  ${CMAKE_SOURCE_DIR}/src/json_analyzer.cc
  ${CMAKE_SOURCE_DIR}/src/json_dataview.cc
  ${CMAKE_SOURCE_DIR}/src/json_insert_options.cc
  ${CMAKE_SOURCE_DIR}/src/json_parser.cc
  ${CMAKE_SOURCE_DIR}/src/json_table.cc
  ${CMAKE_SOURCE_DIR}/src/json_typedef.cc
  ${CMAKE_SOURCE_DIR}/src/udf.cc
  ${CMAKE_SOURCE_DIR}/src/utils/parking_lot.cc
  ${CMAKE_SOURCE_DIR}/src/utils/shared_mutex.cc
  ${CMAKE_SOURCE_DIR}/src/utils/thread.cc
  ${CMAKE_SOURCE_DIR}/src/utils/wasm_response.cc
  ${CMAKE_SOURCE_DIR}/src/webdb.cc
  ${CMAKE_SOURCE_DIR}/src/webdb_api.cc)

if (DUCKDB_WASM_LOADABLE_EXTENSIONS)
  set(EXTENSION_CACHE_DIR "${CMAKE_CURRENT_SOURCE_DIR}/../.ccache/extension")
  set(JSON_EXTENSION_CACHE_FILE "${EXTENSION_CACHE_DIR}/json")
  set(DUCKDB_WEB_JSON "")

  target_link_libraries(duckdb_web duckdb arrow rapidjson ${THREAD_LIBS})
else()
  add_library(
    duckdb_web_parquet
    ${CMAKE_SOURCE_DIR}/src/extensions/parquet_extension.cc)

  add_library(
    duckdb_web_json
    ${CMAKE_SOURCE_DIR}/src/extensions/json_extension.cc)

  set(EXTENSION_CACHE_DIR "${CMAKE_CURRENT_SOURCE_DIR}/../.ccache/extension")
  set(JSON_EXTENSION_CACHE_FILE "${EXTENSION_CACHE_DIR}/json")

  set(DUCKDB_WEB_JSON "")
  if(EXISTS "${JSON_EXTENSION_CACHE_FILE}")
    set(DUCKDB_WEB_JSON "duckdb_web_json")
    set(CMAKE_CXX_FLAGS "${CMAKE_CXX_FLAGS} -DDUCKDB_JSON_EXTENSION")
  endif()

  target_link_libraries(duckdb_web duckdb duckdb_web_parquet ${DUCKDB_WEB_JSON} arrow rapidjson ${THREAD_LIBS})
  target_link_libraries(duckdb_web_parquet duckdb duckdb_parquet)
  target_link_libraries(duckdb_web_json duckdb duckdb_json)
endif()

# ---------------------------------------------------------------------------
# Emscripten

# We need "-s WARN_ON_UNDEFINED_SYMBOLS=0" to instantiate the module with our
# own imports.
     # --pre-js "/Users/carlo/databricks/duckdb_delta/file_system_packager.js" \
#
if(EMSCRIPTEN)
  add_executable(duckdb_wasm ${CMAKE_SOURCE_DIR}/src/wasm_main.cc)
  target_link_libraries(duckdb_wasm duckdb_web ${THREAD_LIBS})
  message(STATUS "WASM_LINK_FLAGS=${WASM_LINK_FLAGS}")
  set_target_properties(
    duckdb_wasm
    PROPERTIES
      LINK_FLAGS
      "${WASM_LINK_FLAGS} \
      -s ALLOW_BLOCKING_ON_MAIN_THREAD=1 \
      -s WARN_ON_UNDEFINED_SYMBOLS=0 \
      -s ALLOW_MEMORY_GROWTH=1 \
      -s MAXIMUM_MEMORY=4GB \
      -s MODULARIZE=1 \
      -s EXPORT_NAME='DuckDB' \
<<<<<<< HEAD
      -s EXPORTED_FUNCTIONS='[ \
          _main, \
          _malloc, \
          _calloc, \
          _free, \
          stringToUTF8, \
          lengthBytesUTF8, \
          stackAlloc, \
          _duckdb_web_clear_response, \
          _duckdb_web_collect_file_stats, \
          _duckdb_web_connect, \
          _duckdb_web_copy_file_to_buffer, \
          _duckdb_web_copy_file_to_path, \
          _duckdb_web_disconnect, \
          _duckdb_web_export_file_stats, \
          _duckdb_web_fail_with, \
          _duckdb_web_flush_file, \
          _duckdb_web_flush_files, \
          _duckdb_web_fs_drop_file, \
          _duckdb_web_fs_drop_files, \
          _duckdb_web_fs_get_file_info_by_id, \
          _duckdb_web_fs_get_file_info_by_name, \
          _duckdb_web_fs_glob_add_path, \
          _duckdb_web_fs_glob_file_infos, \
          _duckdb_web_fs_register_file_buffer, \
          _duckdb_web_fs_register_file_url, \
          _duckdb_web_get_feature_flags, \
          _duckdb_web_get_global_file_info, \
          _duckdb_web_get_tablenames, \
          _duckdb_web_get_tablenames_buffer, \
          _duckdb_web_get_version, \
          _duckdb_web_insert_arrow_from_ipc_stream, \
          _duckdb_web_insert_csv_from_path, \
          _duckdb_web_insert_json_from_path, \
          _duckdb_web_open, \
          _duckdb_web_pending_query_cancel, \
          _duckdb_web_pending_query_poll, \
          _duckdb_web_pending_query_start, \
          _duckdb_web_pending_query_start_buffer, \
          _duckdb_web_prepared_close, \
          _duckdb_web_prepared_create, \
          _duckdb_web_prepared_create_buffer, \
          _duckdb_web_prepared_run, \
          _duckdb_web_prepared_send, \
          _duckdb_web_query_fetch_results, \
          _duckdb_web_query_run, \
          _duckdb_web_query_run_buffer, \
          _duckdb_web_reset, \
          _duckdb_web_tokenize, \
          _duckdb_web_tokenize_buffer, \
          _duckdb_web_udf_scalar_create \
      ]' \
      -s EXPORTED_RUNTIME_METHODS='[\"ccall\", \"stackSave\", \"stackAlloc\", \"stackRestore\"]' \
=======
      -s EXPORTED_RUNTIME_METHODS='[\"ccall\", \"stackSave\", \"stackAlloc\", \"stackRestore\", \"createDyncallWrapper\", \"getTempRet0\", \"setTempRet0\"]' \
>>>>>>> 9a0959b9
      --js-library=${CMAKE_SOURCE_DIR}/js-stubs.js")

endif()

# ---------------------------------------------------------------------------
# Tester

if(NOT EMSCRIPTEN)
  set(TEST_CC
#      ${CMAKE_SOURCE_DIR}/test/ast_test.cc
      ${CMAKE_SOURCE_DIR}/test/all_types_test.cc
      ${CMAKE_SOURCE_DIR}/test/arrow_casts_test.cc
      ${CMAKE_SOURCE_DIR}/test/bugs_test.cc
      ${CMAKE_SOURCE_DIR}/test/file_page_buffer_test.cc
      ${CMAKE_SOURCE_DIR}/test/glob_test.cc
      ${CMAKE_SOURCE_DIR}/test/ifstream_test.cc
      ${CMAKE_SOURCE_DIR}/test/insert_arrow_test.cc
      ${CMAKE_SOURCE_DIR}/test/insert_csv_test.cc
      ${CMAKE_SOURCE_DIR}/test/insert_json_test.cc
      ${CMAKE_SOURCE_DIR}/test/json_analyzer_test.cc
      ${CMAKE_SOURCE_DIR}/test/json_table_test.cc
#      ${CMAKE_SOURCE_DIR}/test/json_typedef_test.cc
      ${CMAKE_SOURCE_DIR}/test/json_dataview_test.cc
      ${CMAKE_SOURCE_DIR}/test/memory_filesystem_test.cc
      ${CMAKE_SOURCE_DIR}/test/parquet_test.cc
      ${CMAKE_SOURCE_DIR}/test/readahead_buffer_test.cc
      ${CMAKE_SOURCE_DIR}/test/tablenames_test.cc
      ${CMAKE_SOURCE_DIR}/test/web_filesystem_test.cc
      ${CMAKE_SOURCE_DIR}/test/webdb_test.cc
      ${CMAKE_SOURCE_DIR}/test/tester.cc)

  set(TEST_LIBS duckdb_web duckdb_web_parquet ${DUCKDB_WEB_JSON} gtest gmock gflags ${THREAD_LIBS})

  add_executable(tester ${TEST_CC})
  target_link_libraries(tester ${TEST_LIBS})
endif()<|MERGE_RESOLUTION|>--- conflicted
+++ resolved
@@ -293,63 +293,7 @@
       -s MAXIMUM_MEMORY=4GB \
       -s MODULARIZE=1 \
       -s EXPORT_NAME='DuckDB' \
-<<<<<<< HEAD
-      -s EXPORTED_FUNCTIONS='[ \
-          _main, \
-          _malloc, \
-          _calloc, \
-          _free, \
-          stringToUTF8, \
-          lengthBytesUTF8, \
-          stackAlloc, \
-          _duckdb_web_clear_response, \
-          _duckdb_web_collect_file_stats, \
-          _duckdb_web_connect, \
-          _duckdb_web_copy_file_to_buffer, \
-          _duckdb_web_copy_file_to_path, \
-          _duckdb_web_disconnect, \
-          _duckdb_web_export_file_stats, \
-          _duckdb_web_fail_with, \
-          _duckdb_web_flush_file, \
-          _duckdb_web_flush_files, \
-          _duckdb_web_fs_drop_file, \
-          _duckdb_web_fs_drop_files, \
-          _duckdb_web_fs_get_file_info_by_id, \
-          _duckdb_web_fs_get_file_info_by_name, \
-          _duckdb_web_fs_glob_add_path, \
-          _duckdb_web_fs_glob_file_infos, \
-          _duckdb_web_fs_register_file_buffer, \
-          _duckdb_web_fs_register_file_url, \
-          _duckdb_web_get_feature_flags, \
-          _duckdb_web_get_global_file_info, \
-          _duckdb_web_get_tablenames, \
-          _duckdb_web_get_tablenames_buffer, \
-          _duckdb_web_get_version, \
-          _duckdb_web_insert_arrow_from_ipc_stream, \
-          _duckdb_web_insert_csv_from_path, \
-          _duckdb_web_insert_json_from_path, \
-          _duckdb_web_open, \
-          _duckdb_web_pending_query_cancel, \
-          _duckdb_web_pending_query_poll, \
-          _duckdb_web_pending_query_start, \
-          _duckdb_web_pending_query_start_buffer, \
-          _duckdb_web_prepared_close, \
-          _duckdb_web_prepared_create, \
-          _duckdb_web_prepared_create_buffer, \
-          _duckdb_web_prepared_run, \
-          _duckdb_web_prepared_send, \
-          _duckdb_web_query_fetch_results, \
-          _duckdb_web_query_run, \
-          _duckdb_web_query_run_buffer, \
-          _duckdb_web_reset, \
-          _duckdb_web_tokenize, \
-          _duckdb_web_tokenize_buffer, \
-          _duckdb_web_udf_scalar_create \
-      ]' \
-      -s EXPORTED_RUNTIME_METHODS='[\"ccall\", \"stackSave\", \"stackAlloc\", \"stackRestore\"]' \
-=======
       -s EXPORTED_RUNTIME_METHODS='[\"ccall\", \"stackSave\", \"stackAlloc\", \"stackRestore\", \"createDyncallWrapper\", \"getTempRet0\", \"setTempRet0\"]' \
->>>>>>> 9a0959b9
       --js-library=${CMAKE_SOURCE_DIR}/js-stubs.js")
 
 endif()
