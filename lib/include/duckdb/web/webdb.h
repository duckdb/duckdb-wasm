#ifndef INCLUDE_DUCKDB_WEB_WEBDB_H_
#define INCLUDE_DUCKDB_WEB_WEBDB_H_

#include <cstring>
#include <duckdb/main/pending_query_result.hpp>
#include <duckdb/main/prepared_statement.hpp>
#include <initializer_list>
#include <stdexcept>
#include <string>
#include <string_view>
#include <unordered_map>

#include "duckdb.hpp"
#include "duckdb/common/file_system.hpp"
#include "duckdb/main/query_result.hpp"
#include "duckdb/parser/parser.hpp"
#include "duckdb/web/arrow_insert_options.h"
#include "duckdb/web/config.h"
#include "duckdb/web/environment.h"
#include "duckdb/web/io/buffered_filesystem.h"
#include "duckdb/web/io/file_page_buffer.h"
#include "duckdb/web/io/file_stats.h"
#include "duckdb/web/io/web_filesystem.h"
#include "duckdb/web/udf.h"
#include "nonstd/span.h"

namespace duckdb {
namespace web {

struct BufferingArrowIPCStreamDecoder;

class WebDB {
   public:
    /// A connection
    class Connection {
       protected:
        /// The webdb
        WebDB& webdb_;
        /// The connection
        duckdb::Connection connection_;

        /// The current pending query result (if any)
        std::unique_ptr<duckdb::PendingQueryResult> current_pending_query_result_ = nullptr;
        /// The current pending query was canceled
        bool current_pending_query_was_canceled_ = false;
        /// The current query result (if any)
        std::unique_ptr<duckdb::QueryResult> current_query_result_ = nullptr;
        /// The current arrow schema (if any)
        std::shared_ptr<arrow::Schema> current_schema_ = nullptr;
        /// The current patched arrow schema (if any)
        std::shared_ptr<arrow::Schema> current_schema_patched_ = nullptr;

        /// The currently active prepared statements
        std::unordered_map<size_t, std::unique_ptr<duckdb::PreparedStatement>> prepared_statements_ = {};
        /// The next prepared statement id
        size_t next_prepared_statement_id_ = 0;
        /// The current arrow ipc input stream
        std::optional<ArrowInsertOptions> arrow_insert_options_ = std::nullopt;
        /// The current arrow ipc input stream
        std::unique_ptr<BufferingArrowIPCStreamDecoder> arrow_ipc_stream_;

        // Fully materialize a given result set and return it as an Arrow Buffer
        arrow::Result<std::shared_ptr<arrow::Buffer>> MaterializeQueryResult(
            std::unique_ptr<duckdb::QueryResult> result);
        // Setup streaming of a result set and return the schema as an Arrow Buffer
        arrow::Result<std::shared_ptr<arrow::Buffer>> StreamQueryResult(std::unique_ptr<duckdb::QueryResult> result);
        // Execute a prepared statement by setting up all arguments and returning the query result
        arrow::Result<std::unique_ptr<duckdb::QueryResult>> ExecutePreparedStatement(size_t statement_id,
                                                                                     std::string_view args_json);
        // Call scalar UDF function
        arrow::Status CallScalarUDFFunction(UDFFunctionDeclaration& function, DataChunk& chunk, ExpressionState& state,
                                            Vector& vec);

       public:
        /// Constructor
        Connection(WebDB& webdb);
        /// Destructor
        ~Connection();

        /// Get a connection
        auto& connection() { return connection_; }
        /// Get the filesystem
        duckdb::FileSystem& filesystem();

        /// Run a query and return the materialized query result
        arrow::Result<std::shared_ptr<arrow::Buffer>> RunQuery(std::string_view text);
<<<<<<< HEAD
        /// Send a query and return an arrow buffer
        arrow::Result<std::shared_ptr<arrow::Buffer>> SendQuery(std::string_view text);
        /// Cancel a query
        void CancelQuery() { is_cancel_state = true; };
        /// Fetch query results and return an arrow buffer
=======
>>>>>>> cde1e027
        /// Execute a query as pending query and return the stream schema when finished
        arrow::Result<std::shared_ptr<arrow::Buffer>> PendingQuery(std::string_view text);
        /// Poll a pending query and return the schema when finished
        arrow::Result<std::shared_ptr<arrow::Buffer>> PollPendingQuery();
        /// Cancel a pending query
        bool CancelPendingQuery();
        /// Fetch a data chunk from a pending query
        arrow::Result<std::shared_ptr<arrow::Buffer>> FetchQueryResults();
        /// Get table names
        arrow::Result<std::string> GetTableNames(std::string_view text);

        /// Prepare a statement and return its identifier
        arrow::Result<size_t> CreatePreparedStatement(std::string_view text);
        /// Execute a prepared statement with the given parameters in stringifed json format and return full result
        arrow::Result<std::shared_ptr<arrow::Buffer>> RunPreparedStatement(size_t statement_id,
                                                                           std::string_view args_json);
        /// Execute a prepared statement with the given parameters in stringifed json format and stream result
        arrow::Result<std::shared_ptr<arrow::Buffer>> SendPreparedStatement(size_t statement_id,
                                                                            std::string_view args_json);
        /// Close a prepared statement by its identifier
        arrow::Status ClosePreparedStatement(size_t statement_id);

        /// Create a scalar function
        arrow::Status CreateScalarFunction(std::string_view args_json);

        /// Insert an arrow record batch from an IPC stream
        arrow::Status InsertArrowFromIPCStream(nonstd::span<const uint8_t> stream, std::string_view options);
        /// Insert csv data from a path
        arrow::Status InsertCSVFromPath(std::string_view path, std::string_view options);
        /// Insert json data from a path
        arrow::Status InsertJSONFromPath(std::string_view path, std::string_view options);
    };

   protected:
    /// The config
    std::shared_ptr<WebDBConfig> config_;
    /// The buffer manager
    std::shared_ptr<io::FilePageBuffer> file_page_buffer_;
    /// The buffered filesystem
    io::BufferedFileSystem* buffered_filesystem_;
    /// The (shared) database
    std::shared_ptr<duckdb::DuckDB> database_;
    /// The connections
    std::unordered_map<Connection*, std::unique_ptr<Connection>> connections_;

    /// The file statistics (if any)
    std::shared_ptr<io::FileStatisticsRegistry> file_stats_ = {};
    /// The pinned web files (if any)
    std::unordered_map<std::string_view, std::unique_ptr<io::WebFileSystem::WebFileHandle>> pinned_web_files_ = {};

    // Register custom extension options in DuckDB for options that are handled in DuckDB-WASM instead of DuckDB
    void RegisterCustomExtensionOptions(std::shared_ptr<duckdb::DuckDB> database);

   public:
    /// Constructor
    WebDB(WebTag);
    /// Constructor
    WebDB(NativeTag, std::unique_ptr<duckdb::FileSystem> fs = duckdb::FileSystem::CreateLocal());
    /// Destructor
    ~WebDB();

    /// Get the filesystem
    auto& filesystem() { return database_->GetFileSystem(); }
    /// Get the database
    auto& database() { return *database_; }
    /// Get the buffer manager
    auto& file_page_buffer() { return *file_page_buffer_; }

    /// Get the version
    std::string_view GetVersion();

    /// Tokenize a script and return tokens as json
    std::string Tokenize(std::string_view text);

    /// Create a connection
    Connection* Connect();
    /// End a connection
    void Disconnect(Connection* connection);
    /// Reset the database
    arrow::Status Reset();
    /// Open a database
    arrow::Status Open(std::string_view args_json = "");

    /// Register a file URL
    arrow::Status RegisterFileURL(std::string_view file_name, std::string_view file_url,
                                  std::optional<uint64_t> file_size);
    /// Register a file URL
    arrow::Status RegisterFileBuffer(std::string_view file_name, std::unique_ptr<char[]> buffer, size_t buffer_length);
    /// Glob all known file infos
    arrow::Result<std::string> GlobFileInfos(std::string_view expression);
    /// Get the global filesystem info
    arrow::Result<std::string> GetGlobalFileInfo(uint32_t cache_epoch);
    /// Get the file info as JSON
    arrow::Result<std::string> GetFileInfo(uint32_t file_id, uint32_t cache_epoch);
    /// Get the file info as JSON
    arrow::Result<std::string> GetFileInfo(std::string_view file_name, uint32_t cache_epoch);
    /// Set a file descriptor
    arrow::Status SetFileDescriptor(uint32_t file_id, uint32_t fd);
    /// Flush all file buffers
    void FlushFiles();
    /// Flush file by path
    void FlushFile(std::string_view path);
    /// Drop all files
    arrow::Status DropFiles();
    /// Drop a file
    arrow::Status DropFile(std::string_view file_name);
    /// Copy a file to a buffer
    arrow::Result<std::shared_ptr<arrow::Buffer>> CopyFileToBuffer(std::string_view path);
    /// Copy a file to a path
    arrow::Status CopyFileToPath(std::string_view path, std::string_view out);

    /// Collect file statistics
    arrow::Status CollectFileStatistics(std::string_view path, bool enable);
    /// Export file statistics
    arrow::Result<std::shared_ptr<arrow::Buffer>> ExportFileStatistics(std::string_view path);

    /// Get the static webdb instance
    static arrow::Result<std::reference_wrapper<WebDB>> Get();
    /// Create the default webdb database
    static std::unique_ptr<WebDB> Create();
};

}  // namespace web
}  // namespace duckdb

#endif  // INCLUDE_DUCKDB_WEB_WEBDB_H_<|MERGE_RESOLUTION|>--- conflicted
+++ resolved
@@ -84,14 +84,6 @@
 
         /// Run a query and return the materialized query result
         arrow::Result<std::shared_ptr<arrow::Buffer>> RunQuery(std::string_view text);
-<<<<<<< HEAD
-        /// Send a query and return an arrow buffer
-        arrow::Result<std::shared_ptr<arrow::Buffer>> SendQuery(std::string_view text);
-        /// Cancel a query
-        void CancelQuery() { is_cancel_state = true; };
-        /// Fetch query results and return an arrow buffer
-=======
->>>>>>> cde1e027
         /// Execute a query as pending query and return the stream schema when finished
         arrow::Result<std::shared_ptr<arrow::Buffer>> PendingQuery(std::string_view text);
         /// Poll a pending query and return the schema when finished
